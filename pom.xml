--- conflicted
+++ resolved
@@ -209,16 +209,11 @@
                     </rulesets>
                     <printFailingErrors>true</printFailingErrors>
                     <excludes>
-<<<<<<< HEAD
                         <exclude>**/remoting/**</exclude>
-                    </excludes>
-
-=======
                         <exclude>**/istio/model/mcp/*.java</exclude>
                         <exclude>**/istio/model/naming/*.java</exclude>
                         <exclude>**/istio/model/*.java</exclude>
                     </excludes>
->>>>>>> be99def1
                 </configuration>
                 <executions>
                     <execution>
@@ -455,13 +450,10 @@
         <module>distribution</module>
         <module>console</module>
         <module>cmdb</module>
-<<<<<<< HEAD
         <module>remoting/remoting-core</module>
         <module>remoting/remoting-protocol</module>
         <module>remoting/remoting-grpc</module>
-=======
         <module>istio</module>
->>>>>>> be99def1
     </modules>
 
     <!-- 所有的子项目默认依赖 -->
@@ -732,21 +724,6 @@
             </dependency>
 
             <dependency>
-<<<<<<< HEAD
-=======
-                <groupId>io.netty</groupId>
-                <artifactId>netty-all</artifactId>
-                <version>4.1.42.Final</version>
-            </dependency>
-
-            <dependency>
-                <groupId>io.netty</groupId>
-                <artifactId>netty-common</artifactId>
-                <version>4.1.31.Final</version>
-            </dependency>
-
-            <dependency>
->>>>>>> be99def1
                 <groupId>org.apache.mina</groupId>
                 <artifactId>mina-core</artifactId>
                 <version>2.0.0-RC1</version>
@@ -755,11 +732,7 @@
             <dependency>
                 <groupId>com.google.guava</groupId>
                 <artifactId>guava</artifactId>
-<<<<<<< HEAD
                 <version>26.0-android</version>
-=======
-                <version>22.0</version>
->>>>>>> be99def1
             </dependency>
 
             <dependency>
@@ -778,17 +751,17 @@
             <dependency>
                 <groupId>io.grpc</groupId>
                 <artifactId>grpc-netty</artifactId>
-                <version>1.15.0</version>
+                <version>${grpc.version}</version>
             </dependency>
             <dependency>
                 <groupId>io.grpc</groupId>
                 <artifactId>grpc-protobuf</artifactId>
-                <version>1.15.0</version>
+                <version>${grpc.version}</version>
             </dependency>
             <dependency>
                 <groupId>io.grpc</groupId>
                 <artifactId>grpc-stub</artifactId>
-                <version>1.15.0</version>
+                <version>${grpc.version}</version>
             </dependency>
             <dependency>
                 <groupId>com.google.api.grpc</groupId>
