/*
 * Copyright 1999-2018 Alibaba Group Holding Ltd.
 *
 * Licensed under the Apache License, Version 2.0 (the "License");
 * you may not use this file except in compliance with the License.
 * You may obtain a copy of the License at
 *
 *      http://www.apache.org/licenses/LICENSE-2.0
 *
 * Unless required by applicable law or agreed to in writing, software
 * distributed under the License is distributed on an "AS IS" BASIS,
 * WITHOUT WARRANTIES OR CONDITIONS OF ANY KIND, either express or implied.
 * See the License for the specific language governing permissions and
 * limitations under the License.
 */
package com.alibaba.nacos.naming.web;

import com.alibaba.fastjson.JSON;
import com.alibaba.fastjson.JSONArray;
import com.alibaba.fastjson.JSONObject;
import com.alibaba.fastjson.TypeReference;
import com.alibaba.nacos.api.common.Constants;
import com.alibaba.nacos.api.naming.pojo.AbstractHealthChecker;
import com.alibaba.nacos.common.util.Md5Utils;
import com.alibaba.nacos.common.util.SystemUtils;
import com.alibaba.nacos.core.utils.WebUtils;
import com.alibaba.nacos.naming.boot.RunningConfig;
import com.alibaba.nacos.naming.core.*;
import com.alibaba.nacos.naming.exception.NacosException;
import com.alibaba.nacos.naming.healthcheck.*;
import com.alibaba.nacos.naming.misc.*;
import com.alibaba.nacos.naming.push.ClientInfo;
import com.alibaba.nacos.naming.push.DataSource;
import com.alibaba.nacos.naming.push.PushService;
import com.alibaba.nacos.naming.raft.Datum;
import com.alibaba.nacos.naming.raft.RaftCore;
import com.alibaba.nacos.naming.raft.RaftPeer;
import com.alibaba.nacos.naming.raft.RaftProxy;
import com.ning.http.client.AsyncCompletionHandler;
import com.ning.http.client.Response;
import edu.umd.cs.findbugs.annotations.SuppressFBWarnings;
import org.apache.catalina.util.ParameterMap;
import org.apache.commons.collections.CollectionUtils;
import org.apache.commons.lang3.BooleanUtils;
import org.apache.commons.lang3.StringUtils;
import org.apache.commons.lang3.math.NumberUtils;
import org.codehaus.jackson.util.VersionUtil;
import org.springframework.beans.factory.annotation.Autowired;
import org.springframework.web.bind.annotation.RequestMapping;
import org.springframework.web.bind.annotation.ResponseBody;
import org.springframework.web.bind.annotation.RestController;

import javax.servlet.http.HttpServletRequest;
import java.io.IOException;
import java.io.InputStream;
import java.io.InputStreamReader;
import java.io.UnsupportedEncodingException;
import java.net.HttpURLConnection;
import java.net.InetAddress;
import java.net.InetSocketAddress;
import java.security.AccessControlException;
import java.security.InvalidParameterException;
import java.text.SimpleDateFormat;
import java.util.*;
import java.util.concurrent.CountDownLatch;
import java.util.concurrent.TimeUnit;
import java.util.concurrent.locks.Condition;
import java.util.concurrent.locks.Lock;
import java.util.concurrent.locks.ReentrantLock;

import static com.alibaba.nacos.common.util.SystemUtils.readClusterConf;
import static com.alibaba.nacos.common.util.SystemUtils.writeClusterConf;

/**
 * Old API entry
 *
 * @author nacos
 */
@RestController
@RequestMapping(UtilsAndCommons.NACOS_NAMING_CONTEXT + "/api")
public class ApiCommands {

    @Autowired
    protected DomainsManager domainsManager;

    private DataSource pushDataSource = new DataSource() {

        @Override
        public String getData(PushService.PushClient client) throws Exception {

            Map<String, String[]> params = new HashMap<String, String[]>(10);
            params.put("dom", new String[]{client.getDom()});
            params.put("clusters", new String[]{client.getClusters()});

            // set udp port to 0, otherwise will cause recursion
            params.put("udpPort", new String[]{"0"});

            InetAddress inetAddress = client.getSocketAddr().getAddress();
            params.put("clientIP", new String[]{inetAddress.getHostAddress()});
            params.put("header:Client-Version", new String[]{client.getAgent()});

            JSONObject result = new JSONObject();
            try {
                result = ApiCommands.this.doSrvIPXT(client.getNamespaceId(), client.getDom(), client.getAgent(),
                    client.getClusters(), inetAddress.getHostAddress(), 0, StringUtils.EMPTY,
                    false, StringUtils.EMPTY, StringUtils.EMPTY, false);
            } catch (Exception e) {
                Loggers.SRV_LOG.warn("PUSH-SERVICE: dom is not modified", e);
            }

            // overdrive the cache millis to push mode
            result.put("cacheMillis", Switch.getPushCacheMillis(client.getDom()));

            return result.toJSONString();
        }
    };


    @RequestMapping("/dom")
    public JSONObject dom(HttpServletRequest request) throws NacosException {
        // SDK before version 2.0,0 use 'name' instead of 'dom' here
        String namespaceId = WebUtils.optional(request, Constants.REQUEST_PARAM_NAMESPACE_ID,
            UtilsAndCommons.getDefaultNamespaceId());
        String name = WebUtils.required(request, "dom");

        Domain dom = domainsManager.getDomain(namespaceId, name);
        if (dom == null) {
            throw new NacosException(NacosException.NOT_FOUND, "Dom doesn't exist");
        }

        return toPacket(dom);
    }

    @RequestMapping("/domCount")
    public JSONObject domCount(HttpServletRequest request) {

        JSONObject result = new JSONObject();
        result.put("count", domainsManager.getDomCount());

        return result;
    }

    @RequestMapping("/rt4Dom")
    public JSONObject rt4Dom(HttpServletRequest request) {

        String namespaceId = WebUtils.optional(request, Constants.REQUEST_PARAM_NAMESPACE_ID,
            UtilsAndCommons.getDefaultNamespaceId());
        String dom = WebUtils.required(request, "dom");

        VirtualClusterDomain domObj
<<<<<<< HEAD
            = (VirtualClusterDomain) domainsManager.getDomain(namespaceId, dom);
=======
            = (VirtualClusterDomain) domainsManager.getDomain(dom);
>>>>>>> 1c9290c3
        if (domObj == null) {
            throw new IllegalArgumentException("request dom doesn't exist");
        }

        JSONObject result = new JSONObject();

        JSONArray clusters = new JSONArray();
        for (Map.Entry<String, Cluster> entry : domObj.getClusterMap().entrySet()) {
            JSONObject packet = new JSONObject();
            HealthCheckTask task = entry.getValue().getHealthCheckTask();

            packet.put("name", entry.getKey());
            packet.put("checkRTBest", task.getCheckRTBest());
            packet.put("checkRTWorst", task.getCheckRTWorst());
            packet.put("checkRTNormalized", task.getCheckRTNormalized());

            clusters.add(packet);
        }
        result.put("clusters", clusters);

        return result;
    }

    @RequestMapping("/ip4Dom2")
    public JSONObject ip4Dom2(HttpServletRequest request) throws NacosException {

        String namespaceId = WebUtils.optional(request, Constants.REQUEST_PARAM_NAMESPACE_ID,
            UtilsAndCommons.getDefaultNamespaceId());
        String domName = WebUtils.required(request, "dom");

        VirtualClusterDomain dom = (VirtualClusterDomain) domainsManager.getDomain(namespaceId, domName);

        if (dom == null) {
            throw new NacosException(NacosException.NOT_FOUND, "dom: " + domName + " not found.");
        }

        List<IpAddress> ips = dom.allIPs();

        JSONObject result = new JSONObject();
        JSONArray ipArray = new JSONArray();

        for (IpAddress ip : ips) {
            ipArray.add(ip.toIPAddr() + "_" + ip.isValid());
        }

        result.put("ips", ipArray);
        return result;
    }

    @RequestMapping("/ip4Dom")
    public JSONObject ip4Dom(HttpServletRequest request) throws Exception {

        JSONObject result = new JSONObject();
        try {
            String namespaceId = WebUtils.optional(request, Constants.REQUEST_PARAM_NAMESPACE_ID,
                UtilsAndCommons.getDefaultNamespaceId());
            String domName = WebUtils.required(request, "dom");
            String clusters = WebUtils.optional(request, "clusters", StringUtils.EMPTY);
            String agent = WebUtils.optional(request, "header:Client-Version", StringUtils.EMPTY);

            VirtualClusterDomain dom = (VirtualClusterDomain) domainsManager.getDomain(namespaceId, domName);

            if (dom == null) {
                throw new NacosException(NacosException.NOT_FOUND, "dom: " + domName + " not found!");
            }

            List<IpAddress> ips = null;
            if (StringUtils.isEmpty(clusters)) {
                ips = dom.allIPs();
            } else {
                ips = dom.allIPs(Arrays.asList(clusters.split(",")));
            }

            if (CollectionUtils.isEmpty(ips)) {
                result.put("ips", Collections.emptyList());
                return result;
            }

            ClientInfo clientInfo = new ClientInfo(agent);

            JSONArray ipArray = new JSONArray();
            for (IpAddress ip : ips) {
                JSONObject ipPac = new JSONObject();

                ipPac.put("ip", ip.getIp());
                ipPac.put("valid", ip.isValid());
                ipPac.put("port", ip.getPort());
                ipPac.put("marked", ip.isMarked());
                ipPac.put("app", ip.getApp());

                if (clientInfo.version.compareTo(VersionUtil.parseVersion("1.5.0")) >= 0) {
                    ipPac.put("weight", ip.getWeight());
                } else {
                    double weight = ip.getWeight();
                    if (weight == 0) {
                        ipPac.put("weight", (int) ip.getWeight());
                    } else {
                        ipPac.put("weight", ip.getWeight() < 1 ? 1 : (int) ip.getWeight());
                    }
                }
                ipPac.put("checkRT", ip.getCheckRT());
                ipPac.put("cluster", ip.getClusterName());

                ipArray.add(ipPac);
            }

            result.put("ips", ipArray);
        } catch (Throwable e) {
            Loggers.SRV_LOG.warn("[NACOS-IP4DOM] failed to call ip4Dom, caused ", e);
            throw new IllegalArgumentException(e);
        }

        return result;
    }

    @RequestMapping("/regDom")
    public String regDom(HttpServletRequest request) throws Exception {

        String namespaceId = WebUtils.optional(request, Constants.REQUEST_PARAM_NAMESPACE_ID,
            UtilsAndCommons.getDefaultNamespaceId());
        String dom = WebUtils.required(request, Constants.REQUEST_PARAM_SERVICE_NAME);
        if (domainsManager.getDomain(namespaceId, dom) != null) {
            throw new IllegalArgumentException("specified dom already exists, dom : " + dom);
        }

        addOrReplaceDom(request);

        return "ok";
    }

    @RequestMapping("/clientBeat")
    public JSONObject clientBeat(HttpServletRequest request) throws Exception {

        String namespaceId = WebUtils.optional(request, Constants.REQUEST_PARAM_NAMESPACE_ID,
            UtilsAndCommons.getDefaultNamespaceId());
        String beat = WebUtils.required(request, "beat");
        RsInfo clientBeat = JSON.parseObject(beat, RsInfo.class);
        if (StringUtils.isBlank(clientBeat.getCluster())) {
            clientBeat.setCluster(UtilsAndCommons.DEFAULT_CLUSTER_NAME);
        }
        String dom = WebUtils.required(request, "serviceName");
        String app;
        app = WebUtils.optional(request, "app", StringUtils.EMPTY);
        String clusterName = clientBeat.getCluster();

        if (StringUtils.isBlank(clusterName)) {
            clusterName = UtilsAndCommons.DEFAULT_CLUSTER_NAME;
        }

<<<<<<< HEAD
        if (Loggers.DEBUG_LOG.isDebugEnabled()) {
            Loggers.DEBUG_LOG.debug("[CLIENT-BEAT] full arguments: beat: {}, serviceName: {}", clientBeat, dom);
        }
=======
        Loggers.DEBUG_LOG.debug("[CLIENT-BEAT] full arguments: beat: " + clientBeat + ", serviceName:" + dom + ", client:" + request.getRemoteAddr());
>>>>>>> 1c9290c3

        VirtualClusterDomain virtualClusterDomain = (VirtualClusterDomain) domainsManager.getDomain(namespaceId, dom);
        Map<String, String[]> stringMap = new HashMap<>(16);
        stringMap.put(Constants.REQUEST_PARAM_SERVICE_NAME, Arrays.asList(dom).toArray(new String[1]));
        stringMap.put("enableClientBeat", Arrays.asList("true").toArray(new String[1]));
        stringMap.put("cktype", Arrays.asList("TCP").toArray(new String[1]));
        stringMap.put("appName", Arrays.asList(app).toArray(new String[1]));
        stringMap.put("clusterName", Arrays.asList(clusterName).toArray(new String[1]));

        //if domain does not exist, register it.
        if (virtualClusterDomain == null) {
            regDom(OverrideParameterRequestWrapper.buildRequest(request, stringMap));
            Loggers.SRV_LOG.warn("dom not found, register it, dom: {}", dom);
        }

        virtualClusterDomain = (VirtualClusterDomain) domainsManager.getDomain(namespaceId, dom);

        String ip = clientBeat.getIp();
        int port = clientBeat.getPort();

        IpAddress ipAddress = new IpAddress();
        ipAddress.setPort(port);
        ipAddress.setIp(ip);
        ipAddress.setWeight(clientBeat.getWeight());
        ipAddress.setMetadata(clientBeat.getMetadata());
        ipAddress.setClusterName(clusterName);
        ipAddress.setServiceName(dom);
        ipAddress.setInstanceId(ipAddress.generateInstanceId());

        if (!virtualClusterDomain.getClusterMap().containsKey(ipAddress.getClusterName())) {
            doAddCluster4Dom(OverrideParameterRequestWrapper.buildRequest(request, stringMap));
        }

        JSONObject result = new JSONObject();

        result.put("clientBeatInterval", Switch.getClientBeatInterval());

        if (!virtualClusterDomain.allIPs().contains(ipAddress)) {

            if (!virtualClusterDomain.getEnableClientBeat()) {
                return result;
            }
            stringMap.put("ipList", Arrays.asList(JSON.toJSONString(Arrays.asList(ipAddress))).toArray(new String[1]));
            stringMap.put("json", Arrays.asList("true").toArray(new String[1]));
            stringMap.put("dom", Arrays.asList(dom).toArray(new String[1]));
            addIP4Dom(OverrideParameterRequestWrapper.buildRequest(request, stringMap));
            Loggers.SRV_LOG.warn("ip not found, register it, dom: {}, ip: {}", dom, ipAddress);
        }

        if (!DistroMapper.responsible(dom)) {
            String server = DistroMapper.mapSrv(dom);
            Loggers.EVT_LOG.info("I'm not responsible for {}, proxy it to {}", dom, server);
            Map<String, String> proxyParams = new HashMap<>(16);
            for (Map.Entry<String, String[]> entry : request.getParameterMap().entrySet()) {
                String key = entry.getKey();
                String value = entry.getValue()[0];
                proxyParams.put(key, value);
            }

            if (!server.contains(UtilsAndCommons.CLUSTER_CONF_IP_SPLITER)) {
                server = server + UtilsAndCommons.CLUSTER_CONF_IP_SPLITER + RunningConfig.getServerPort();
            }

            String url = "http://" + server + RunningConfig.getContextPath()
                + UtilsAndCommons.NACOS_NAMING_CONTEXT + "/api/clientBeat";
            HttpClient.HttpResult httpResult = HttpClient.httpGet(url, null, proxyParams);

            if (httpResult.code != HttpURLConnection.HTTP_OK) {
                throw new IllegalArgumentException("failed to proxy client beat to" + server + ", beat: " + beat);
            }
        } else {
            virtualClusterDomain.processClientBeat(clientBeat);
        }

        return result;
    }


    private String addOrReplaceDom(HttpServletRequest request) throws Exception {

        String namespaceId = WebUtils.optional(request, Constants.REQUEST_PARAM_NAMESPACE_ID,
            UtilsAndCommons.getDefaultNamespaceId());
        String dom = WebUtils.required(request, Constants.REQUEST_PARAM_SERVICE_NAME);
        String owners = WebUtils.optional(request, "owners", StringUtils.EMPTY);
        String token = WebUtils.optional(request, "token", Md5Utils.getMD5(dom, "utf-8"));

        float protectThreshold = NumberUtils.toFloat(WebUtils.optional(request, "protectThreshold", "0.0"));
        boolean isUseSpecifiedURL = Boolean.parseBoolean(WebUtils.optional(request, "isUseSpecifiedURL", "false"));
        String envAndSite = WebUtils.optional(request, "envAndSites", StringUtils.EMPTY);
        boolean resetWeight = Boolean.parseBoolean(WebUtils.optional(request, "resetWeight", "false"));

        boolean enableHealthCheck = Boolean.parseBoolean(WebUtils.optional(request, "enableHealthCheck",
            String.valueOf(Switch.getDefaultHealthCheckMode().equals(HealthCheckMode.server.name()))));

        boolean enable = Boolean.parseBoolean(WebUtils.optional(request, "serviceEnabled", "true"));

        String disabledSites = WebUtils.optional(request, "disabledSites", StringUtils.EMPTY);
        boolean eanbleClientBeat = Boolean.parseBoolean(WebUtils.optional(request, "enableClientBeat",
            String.valueOf(Switch.getDefaultHealthCheckMode().equals(HealthCheckMode.client.name()))));

        String clusterName = WebUtils.optional(request, "clusterName", UtilsAndCommons.DEFAULT_CLUSTER_NAME);

        String serviceMetadataJson = WebUtils.optional(request, "serviceMetadata", StringUtils.EMPTY);
        String clusterMetadataJson = WebUtils.optional(request, "clusterMetadata", StringUtils.EMPTY);

        Loggers.SRV_LOG.info("[RESET-WEIGHT] {}", String.valueOf(resetWeight));

        VirtualClusterDomain domObj = new VirtualClusterDomain();
        domObj.setName(dom);
        domObj.setNamespaceId(namespaceId);
        domObj.setToken(token);
        domObj.setOwners(Arrays.asList(owners.split(",")));
        domObj.setProtectThreshold(protectThreshold);
        domObj.setUseSpecifiedURL(isUseSpecifiedURL);
        domObj.setResetWeight(resetWeight);
        domObj.setEnableHealthCheck(enableHealthCheck);
        domObj.setEnabled(enable);
        domObj.setEnableClientBeat(eanbleClientBeat);

        if (StringUtils.isNotEmpty(serviceMetadataJson)) {
            domObj.setMetadata(JSON.parseObject(serviceMetadataJson, new TypeReference<Map<String, String>>() {
            }));
        }

        if (StringUtils.isNotEmpty(envAndSite) && StringUtils.isNotEmpty(disabledSites)) {
            throw new IllegalArgumentException("envAndSite and disabledSites are not allowed both not empty.");
        }

        String clusters = WebUtils.optional(request, "clusters", StringUtils.EMPTY);
        if (!StringUtils.isEmpty(clusters)) {
            // new format
            List<Cluster> clusterObjs = JSON.parseArray(clusters, Cluster.class);

            for (Cluster cluster : clusterObjs) {
                domObj.getClusterMap().put(cluster.getName(), cluster);
            }
        } else {
            // old format, default cluster will be constructed automatically
            String cktype = WebUtils.optional(request, "cktype", "TCP");
            String ipPort4Check = WebUtils.optional(request, "ipPort4Check", "true");
            String nodegroup = WebUtils.optional(request, "nodegroup", StringUtils.EMPTY);

            int defIPPort = NumberUtils.toInt(WebUtils.optional(request, "defIPPort", "-1"));
            int defCkport = NumberUtils.toInt(WebUtils.optional(request, "defCkport", "80"));

            Cluster cluster = new Cluster();
            cluster.setName(clusterName);

            cluster.setLegacySyncConfig(nodegroup);

            cluster.setUseIPPort4Check(Boolean.parseBoolean(ipPort4Check));
            cluster.setDefIPPort(defIPPort);
            cluster.setDefCkport(defCkport);

            if (StringUtils.isNotEmpty(clusterMetadataJson)) {
                cluster.setMetadata(JSON.parseObject(clusterMetadataJson, new TypeReference<Map<String, String>>() {
                }));
            }

            if (AbstractHealthChecker.Tcp.TYPE.equals(cktype)) {
                AbstractHealthChecker.Tcp config = new AbstractHealthChecker.Tcp();
                cluster.setHealthChecker(config);
            } else if (AbstractHealthChecker.Http.TYPE.equals(cktype)) {

                String path = WebUtils.optional(request, "path", StringUtils.EMPTY);
                String headers = WebUtils.optional(request, "headers", StringUtils.EMPTY);
                String expectedResponseCode = WebUtils.optional(request, "expectedResponseCode", "200");

                AbstractHealthChecker.Http config = new AbstractHealthChecker.Http();
                config.setType(cktype);
                config.setPath(path);
                config.setHeaders(headers);
                config.setExpectedResponseCode(Integer.parseInt(expectedResponseCode));
                cluster.setHealthChecker(config);

            } else if (AbstractHealthChecker.Mysql.TYPE.equals(cktype)) {

                AbstractHealthChecker.Mysql config = new AbstractHealthChecker.Mysql();
                String user = WebUtils.optional(request, "user", StringUtils.EMPTY);
                String pwd = WebUtils.optional(request, "pwd", StringUtils.EMPTY);
                String cmd = WebUtils.optional(request, "cmd", StringUtils.EMPTY);
                config.setUser(user);
                config.setPwd(pwd);
                config.setCmd(cmd);
                cluster.setHealthChecker(config);
            }

            domObj.getClusterMap().put(clusterName, cluster);
        }

        // now valid the dom. if failed, exception will be thrown
        domObj.setLastModifiedMillis(System.currentTimeMillis());
        domObj.recalculateChecksum();
        domObj.valid();

        domainsManager.easyAddOrReplaceDom(domObj);

        return "ok";
    }

    private IpAddress getIPAddress(HttpServletRequest request) {

        String ip = WebUtils.required(request, "ip");
        String port = WebUtils.required(request, "port");
        String weight = WebUtils.optional(request, "weight", "1");
        String cluster = WebUtils.optional(request, "cluster", StringUtils.EMPTY);
        if (StringUtils.isEmpty(cluster)) {
            cluster = WebUtils.optional(request, "clusterName", UtilsAndCommons.DEFAULT_CLUSTER_NAME);
        }
        boolean enabled = BooleanUtils.toBoolean(WebUtils.optional(request, "enable", "true"));

        IpAddress ipAddress = new IpAddress();
        ipAddress.setPort(Integer.parseInt(port));
        ipAddress.setIp(ip);
        ipAddress.setWeight(Double.parseDouble(weight));
        ipAddress.setClusterName(cluster);
        ipAddress.setEnabled(enabled);

        return ipAddress;
    }

    @RequestMapping("/deRegService")
    public String deRegService(HttpServletRequest request) throws Exception {
        IpAddress ipAddress = getIPAddress(request);
        String namespaceId = WebUtils.optional(request, Constants.REQUEST_PARAM_NAMESPACE_ID,
            UtilsAndCommons.getDefaultNamespaceId());
        String dom = WebUtils.required(request, Constants.REQUEST_PARAM_SERVICE_NAME);

        VirtualClusterDomain virtualClusterDomain = (VirtualClusterDomain) domainsManager.getDomain(namespaceId, dom);
        if (virtualClusterDomain == null) {
            return "ok";
        }

        ParameterMap<String, String[]> parameterMap = new ParameterMap<>();
        parameterMap.put("dom", Arrays.asList(dom).toArray(new String[1]));
        parameterMap.put("ipList", Arrays.asList(JSON.toJSONString(Arrays.asList(ipAddress))).toArray(new String[1]));
        parameterMap.put("json", Arrays.asList("true").toArray(new String[1]));
        parameterMap.put("token", Arrays.asList(virtualClusterDomain.getToken()).toArray(new String[1]));

        return remvIP4Dom(OverrideParameterRequestWrapper.buildRequest(request, parameterMap));

    }

    @SuppressFBWarnings("JLM_JSR166_LOCK_MONITORENTER")
    @RequestMapping("/regService")
    public String regService(HttpServletRequest request) throws Exception {

        String dom = WebUtils.required(request, "serviceName");
        String tenant = WebUtils.optional(request, "tid", StringUtils.EMPTY);
        String app = WebUtils.optional(request, "app", "DEFAULT");
        String env = WebUtils.optional(request, "env", StringUtils.EMPTY);
        String metadata = WebUtils.optional(request, "metadata", StringUtils.EMPTY);
        String namespaceId = WebUtils.optional(request, Constants.REQUEST_PARAM_NAMESPACE_ID, UtilsAndCommons.getDefaultNamespaceId());

        VirtualClusterDomain virtualClusterDomain = (VirtualClusterDomain) domainsManager.getDomain(namespaceId, dom);

        IpAddress ipAddress = getIPAddress(request);
        ipAddress.setApp(app);
        ipAddress.setServiceName(dom);
        ipAddress.setInstanceId(ipAddress.generateInstanceId());
        ipAddress.setLastBeat(System.currentTimeMillis());
        if (StringUtils.isNotEmpty(metadata)) {
            ipAddress.setMetadata(UtilsAndCommons.parseMetadata(metadata));
        }

        if (virtualClusterDomain == null) {

            Lock lock = domainsManager.addLockIfAbsent(UtilsAndCommons.assembleFullServiceName(namespaceId, dom));
            Condition condition = domainsManager.addCondtion(UtilsAndCommons.assembleFullServiceName(namespaceId, dom));
            UtilsAndCommons.RAFT_PUBLISH_EXECUTOR.execute(new Runnable() {
                @Override
                public void run() {
                    try {
                        regDom(request);
                    } catch (Exception e) {
                        Loggers.SRV_LOG.error("[REG-SERIVCE] register service failed, service:" + dom, e);
                    }
                }
            });
            try {
                lock.lock();
                condition.await(5000, TimeUnit.MILLISECONDS);
            } finally {
                lock.unlock();
            }

            virtualClusterDomain = (VirtualClusterDomain) domainsManager.getDomain(namespaceId, dom);
        }

        if (virtualClusterDomain != null) {

            if (!virtualClusterDomain.getClusterMap().containsKey(ipAddress.getClusterName())) {
                doAddCluster4Dom(request);
            }

            if (Loggers.SRV_LOG.isDebugEnabled()) {
                Loggers.SRV_LOG.debug("reg-service add ip: {}|{}", dom, ipAddress.toJSON());
            }

            Map<String, String[]> stringMap = new HashMap<>(16);
            stringMap.put("dom", Arrays.asList(dom).toArray(new String[1]));
            stringMap.put("ipList", Arrays.asList(JSON.toJSONString(Arrays.asList(ipAddress))).toArray(new String[1]));
            stringMap.put("json", Arrays.asList("true").toArray(new String[1]));
            stringMap.put("token", Arrays.asList(virtualClusterDomain.getToken()).toArray(new String[1]));

            doAddIP4Dom(OverrideParameterRequestWrapper.buildRequest(request, stringMap));
        } else {
            throw new IllegalArgumentException("dom not found: " + dom);
        }

        return "ok";
    }


    @NeedAuth
    @RequestMapping("/updateDom")
    public String updateDom(HttpServletRequest request) throws Exception {
        String namespaceId = WebUtils.optional(request, Constants.REQUEST_PARAM_NAMESPACE_ID,
            UtilsAndCommons.getDefaultNamespaceId());
        String name = WebUtils.required(request, "dom");
        VirtualClusterDomain dom = (VirtualClusterDomain) domainsManager.getDomain(namespaceId, name);
        if (dom == null) {
            throw new IllegalStateException("dom not found");
        }

        RaftPeer leader = RaftCore.getLeader();
        if (leader == null) {
            throw new IllegalStateException("not leader at present, cannot update");
        }

        String owners = WebUtils.optional(request, "owners", StringUtils.EMPTY);
        if (!StringUtils.isEmpty(owners)) {
            dom.setOwners(Arrays.asList(owners.split(",")));
        }

        String token = WebUtils.optional(request, "newToken", StringUtils.EMPTY);
        if (!StringUtils.isEmpty(token)) {
            dom.setToken(token);
        }

        String enableClientBeat = WebUtils.optional(request, "enableClientBeat", StringUtils.EMPTY);
        if (!StringUtils.isEmpty(enableClientBeat)) {
            dom.setEnableClientBeat(Boolean.parseBoolean(enableClientBeat));
        }

        String protectThreshold = WebUtils.optional(request, "protectThreshold", StringUtils.EMPTY);
        if (!StringUtils.isEmpty(protectThreshold)) {
            dom.setProtectThreshold(Float.parseFloat(protectThreshold));
        }

        String sitegroup = WebUtils.optional(request, "sitegroup", StringUtils.EMPTY);
        String setSiteGroupForce = WebUtils.optional(request, "setSiteGroupForce", StringUtils.EMPTY);
        if (!StringUtils.isEmpty(sitegroup) || !StringUtils.isEmpty(setSiteGroupForce)) {
            Cluster cluster
                = dom.getClusterMap().get(WebUtils.optional(request, "cluster", UtilsAndCommons.DEFAULT_CLUSTER_NAME));
            if (cluster == null) {
                throw new IllegalStateException("cluster not found");
            }

            cluster.setSitegroup(sitegroup);
        }

        String cktype = WebUtils.optional(request, "cktype", StringUtils.EMPTY);
        if (!StringUtils.isEmpty(cktype)) {
            Cluster cluster
                = dom.getClusterMap().get(WebUtils.optional(request, "cluster", UtilsAndCommons.DEFAULT_CLUSTER_NAME));
            if (cluster == null) {
                throw new IllegalStateException("cluster not found");
            }

            if (cktype.equals(AbstractHealthCheckProcessor.HTTP_PROCESSOR.getType())) {
                AbstractHealthChecker.Http config = new AbstractHealthChecker.Http();
                config.setType(cktype);
                config.setPath(WebUtils.required(request, "path"));
                cluster.setHealthChecker(config);
            } else if (cktype.equals(AbstractHealthCheckProcessor.TCP_PROCESSOR.getType())) {
                AbstractHealthChecker.Tcp config = new AbstractHealthChecker.Tcp();
                config.setType(cktype);
                cluster.setHealthChecker(config);
            } else if (cktype.equals(AbstractHealthCheckProcessor.MYSQL_PROCESSOR.getType())) {
                AbstractHealthChecker.Mysql config = new AbstractHealthChecker.Mysql();
                config.setCmd(WebUtils.required(request, "cmd"));
                config.setPwd(WebUtils.required(request, "pwd"));
                config.setUser(WebUtils.required(request, "user"));
                cluster.setHealthChecker(config);
            } else {
                throw new IllegalArgumentException("unsupported health check type: " + cktype);
            }

        }

        String defIPPort = WebUtils.optional(request, "defIPPort", StringUtils.EMPTY);
        if (!StringUtils.isEmpty(defIPPort)) {
            Cluster cluster
                = dom.getClusterMap().get(WebUtils.optional(request, "cluster", UtilsAndCommons.DEFAULT_CLUSTER_NAME));
            if (cluster == null) {
                throw new IllegalStateException("cluster not found");
            }

            cluster.setDefIPPort(Integer.parseInt(defIPPort));
        }

        String submask = WebUtils.optional(request, "submask", StringUtils.EMPTY);
        if (!StringUtils.isEmpty(submask)) {
            Cluster cluster
                = dom.getClusterMap().get(WebUtils.optional(request, "cluster", UtilsAndCommons.DEFAULT_CLUSTER_NAME));
            if (cluster == null) {
                throw new IllegalStateException("cluster not found");
            }

            cluster.setSubmask(submask);
        }

        String ipPort4Check = WebUtils.optional(request, "ipPort4Check", StringUtils.EMPTY);
        if (!StringUtils.isEmpty(ipPort4Check)) {
            Cluster cluster
                = dom.getClusterMap().get(WebUtils.optional(request, "cluster", UtilsAndCommons.DEFAULT_CLUSTER_NAME));
            if (cluster == null) {
                throw new IllegalStateException("cluster not found");
            }

            cluster.setUseIPPort4Check(Boolean.parseBoolean(ipPort4Check));
        }

        String defCkPort = WebUtils.optional(request, "defCkPort", StringUtils.EMPTY);
        if (!StringUtils.isEmpty(defCkPort)) {
            Cluster cluster
                = dom.getClusterMap().get(WebUtils.optional(request, "cluster", UtilsAndCommons.DEFAULT_CLUSTER_NAME));
            if (cluster == null) {
                throw new IllegalStateException("cluster not found");
            }

            cluster.setDefCkport(Integer.parseInt(defCkPort));
        }

        String useSpecifiedUrl = WebUtils.optional(request, "useSpecifiedURL", StringUtils.EMPTY);
        if (!StringUtils.isEmpty(useSpecifiedUrl)) {
            dom.setUseSpecifiedURL(Boolean.parseBoolean(useSpecifiedUrl));
        }

        String resetWeight = WebUtils.optional(request, "resetWeight", StringUtils.EMPTY);
        if (!StringUtils.isEmpty(resetWeight)) {
            dom.setResetWeight(Boolean.parseBoolean(resetWeight));
        }

        String enableHealthCheck = WebUtils.optional(request, "enableHealthCheck", StringUtils.EMPTY);
        if (!StringUtils.isEmpty(enableHealthCheck)) {
            dom.setEnableHealthCheck(Boolean.parseBoolean(enableHealthCheck));
        }

        String enabled = WebUtils.optional(request, "serviceEnabled", "true");
        if (!StringUtils.isEmpty(enabled)) {
            dom.setEnabled(Boolean.parseBoolean(enabled));
        }

        String ipDeletedTimeout = WebUtils.optional(request, "ipDeletedTimeout", "-1");

        if (!StringUtils.isNotEmpty(ipDeletedTimeout)) {
            long timeout = Long.parseLong(ipDeletedTimeout);
            if (timeout < VirtualClusterDomain.MINIMUM_IP_DELETE_TIMEOUT) {
                throw new IllegalArgumentException("ipDeletedTimeout is too short: " + timeout + ", better longer than 60000");
            }

            dom.setIpDeleteTimeout(timeout);
        }

        // now do the validation
        dom.setLastModifiedMillis(System.currentTimeMillis());
        dom.recalculateChecksum();
        dom.valid();

        domainsManager.easyAddOrReplaceDom(dom);

        return "ok";
    }

    @RequestMapping("/hello")
    public JSONObject hello(HttpServletRequest request) {
        JSONObject result = new JSONObject();
<<<<<<< HEAD
        result.put("msg", "Hello! I am Nacos-Naming and healthy! total services: raft " + domainsManager.getDomCount()
=======
        result.put("msg", "Hello! I am Nacos-Naming and healthy! total services: raft " + domainsManager.getRaftDomMap().size()
>>>>>>> 1c9290c3
            + ", local port:" + RunningConfig.getServerPort());
        return result;
    }


    @NeedAuth
    @RequestMapping("/remvDom")
    public String remvDom(HttpServletRequest request) throws Exception {

        String namespaceId = WebUtils.optional(request, Constants.REQUEST_PARAM_NAMESPACE_ID,
            UtilsAndCommons.getDefaultNamespaceId());
        String dom = WebUtils.required(request, "dom");
        if (domainsManager.getDomain(namespaceId, dom) == null) {
            throw new IllegalStateException("specified domain doesn't exists.");
        }

        domainsManager.easyRemoveDom(namespaceId, dom);

        return "ok";
    }

    @RequestMapping("/getDomsByIP")
    public JSONObject getDomsByIP(HttpServletRequest request) {
        String ip = WebUtils.required(request, "ip");

        Set<String> doms = new HashSet<String>();
        Map<String, Set<String>> domMap = domainsManager.getAllDomNames();

        for (String namespaceId : domMap.keySet()) {
            for (String dom : domMap.get(namespaceId)) {
                Domain domObj = domainsManager.getDomain(namespaceId, dom);
                List<IpAddress> ipObjs = domObj.allIPs();
                for (IpAddress ipObj : ipObjs) {
                    if (ip.contains(":")) {
                        if (StringUtils.equals(ipObj.getIp() + ":" + ipObj.getPort(), ip)) {
                            doms.add(namespaceId + UtilsAndCommons.SERVICE_GROUP_CONNECTOR + domObj.getName());
                        }
                    } else {
                        if (StringUtils.equals(ipObj.getIp(), ip)) {
                            doms.add(namespaceId + UtilsAndCommons.SERVICE_GROUP_CONNECTOR + domObj.getName());
                        }
                    }
                }
            }
        }

        JSONObject result = new JSONObject();

        result.put("doms", doms);

        return result;
    }

    @RequestMapping("/onAddIP4Dom")
    public String onAddIP4Dom(HttpServletRequest request) throws Exception {
        if (Switch.getDisableAddIP()) {
            throw new AccessControlException("Adding IP for dom is forbidden now.");
        }

        String clientIP = WebUtils.required(request, "clientIP");

        long term = Long.parseLong(WebUtils.required(request, "term"));

        if (!RaftCore.isLeader(clientIP)) {
<<<<<<< HEAD
            Loggers.RAFT.warn("peer {} tried to publish data but wasn't leader, leader: {}",
                JSON.toJSONString(clientIP), JSON.toJSONString(RaftCore.getLeader()));
=======
            Loggers.RAFT.warn("peer(" + JSON.toJSONString(clientIP) + ") tried to publish " +
                "data but wasn't leader, leader: " + JSON.toJSONString(RaftCore.getLeader()));
>>>>>>> 1c9290c3
            throw new IllegalStateException("peer(" + clientIP + ") tried to publish " +
                "data but wasn't leader");
        }

        if (term < RaftCore.getPeerSet().local().term.get()) {
<<<<<<< HEAD
            Loggers.RAFT.warn("out of date publish, pub-term: {}, cur-term: {}",
                JSON.toJSONString(clientIP), JSON.toJSONString(RaftCore.getPeerSet().local()));
=======
            Loggers.RAFT.warn("out of date publish, pub-term: "
                + JSON.toJSONString(clientIP) + ", cur-term: " + JSON.toJSONString(RaftCore.getPeerSet().local()));
>>>>>>> 1c9290c3
            throw new IllegalStateException("out of date publish, pub-term:"
                + term + ", cur-term: " + RaftCore.getPeerSet().local().term.get());
        }

        RaftCore.getPeerSet().local().resetLeaderDue();

        String namespaceId = WebUtils.optional(request, Constants.REQUEST_PARAM_NAMESPACE_ID,
            UtilsAndCommons.getDefaultNamespaceId());
        final String dom = WebUtils.required(request, "dom");
        if (domainsManager.getDomain(namespaceId, dom) == null) {
            throw new IllegalStateException("dom doesn't exist: " + dom);
        }

        boolean updateOnly = Boolean.parseBoolean(WebUtils.optional(request, "updateOnly", Boolean.FALSE.toString()));

        String ipListString = WebUtils.required(request, "ipList");
        List<IpAddress> newIPs = new ArrayList<>();

        List<String> ipList;
        if (Boolean.parseBoolean(WebUtils.optional(request, SwitchEntry.PARAM_JSON, Boolean.FALSE.toString()))) {
            newIPs = JSON.parseObject(ipListString, new TypeReference<List<IpAddress>>() {
            });
        } else {
            ipList = Arrays.asList(ipListString.split(","));
            for (String ip : ipList) {
                IpAddress ipAddr = IpAddress.fromJSON(ip);
                newIPs.add(ipAddr);
            }
        }

        if (CollectionUtils.isEmpty(newIPs)) {
            throw new IllegalArgumentException("Empty ip list");
        }

        if (updateOnly) {
            //make sure every IP is in the dom, otherwise refuse update
            List<IpAddress> oldIPs = domainsManager.getDomain(namespaceId, dom).allIPs();
            Collection diff = CollectionUtils.subtract(newIPs, oldIPs);
            if (diff.size() != 0) {
                throw new IllegalArgumentException("these IPs are not present: " + Arrays.toString(diff.toArray())
                    + ", if you want to add them, remove updateOnly flag");
            }
        }
<<<<<<< HEAD
        domainsManager.easyAddIP4Dom(namespaceId, dom, newIPs, timestamp, term);
=======
        domainsManager.easyAddIP4Dom(dom, newIPs, term);
>>>>>>> 1c9290c3

        return "ok";
    }


    private String doAddIP4Dom(HttpServletRequest request) throws Exception {

        if (Switch.getDisableAddIP()) {
            throw new AccessControlException("Adding IP for dom is forbidden now.");
        }

        String namespaceId = WebUtils.optional(request, Constants.REQUEST_PARAM_NAMESPACE_ID,
            UtilsAndCommons.getDefaultNamespaceId());

        Map<String, String> proxyParams = new HashMap<>(16);
        for (Map.Entry<String, String[]> entry : request.getParameterMap().entrySet()) {
            proxyParams.put(entry.getKey(), entry.getValue()[0]);
        }

        if (Loggers.DEBUG_LOG.isDebugEnabled()) {
<<<<<<< HEAD
            Loggers.DEBUG_LOG.debug("[ADD-IP] full arguments: {}", proxyParams);
=======
            Loggers.DEBUG_LOG.debug("[ADD-IP] full arguments:" + proxyParams + ", client:" + request.getRemoteAddr());
>>>>>>> 1c9290c3
        }

        String ipListString = WebUtils.required(request, "ipList");
        final List<String> ipList;
        List<IpAddress> newIPs = new ArrayList<>();

        if (Boolean.parseBoolean(WebUtils.optional(request, SwitchEntry.PARAM_JSON, Boolean.FALSE.toString()))) {
            ipList = Arrays.asList(ipListString);
            newIPs = JSON.parseObject(ipListString, new TypeReference<List<IpAddress>>() {
            });
        } else {
            ipList = Arrays.asList(ipListString.split(","));
            for (String ip : ipList) {
                IpAddress ipAddr = IpAddress.fromJSON(ip);
                newIPs.add(ipAddr);
            }
        }

        if (!RaftCore.isLeader()) {
            Loggers.RAFT.info("I'm not leader, will proxy to leader.");
            if (RaftCore.getLeader() == null) {
                throw new IllegalArgumentException("no leader now.");
            }

            RaftPeer leader = RaftCore.getLeader();

            String server = leader.ip;
            if (!server.contains(UtilsAndCommons.CLUSTER_CONF_IP_SPLITER)) {
                server = server + UtilsAndCommons.CLUSTER_CONF_IP_SPLITER + RunningConfig.getServerPort();
            }

            String url = "http://" + server
                + RunningConfig.getContextPath() + UtilsAndCommons.NACOS_NAMING_CONTEXT + "/api/addIP4Dom";
            HttpClient.HttpResult result1 = HttpClient.httpPost(url, null, proxyParams);

            if (result1.code != HttpURLConnection.HTTP_OK) {
                Loggers.SRV_LOG.warn("failed to add ip for dom, caused {}", result1.content);
                throw new IllegalArgumentException("failed to add ip for dom, caused " + result1.content);
            }

            return "ok";
        }

        final String dom = WebUtils.required(request, "dom");
<<<<<<< HEAD
        if (domainsManager.getDomain(namespaceId, dom) == null) {
=======

        VirtualClusterDomain domain = (VirtualClusterDomain) domainsManager.getDomain(dom);

        if (domain == null) {
>>>>>>> 1c9290c3
            throw new IllegalStateException("dom doesn't exist: " + dom);
        }

        boolean updateOnly = Boolean.parseBoolean(WebUtils.optional(request, "updateOnly", "false"));

        if (CollectionUtils.isEmpty(newIPs)) {
            throw new IllegalArgumentException("Empty ip list");
        }

        if (updateOnly) {
            //make sure every IP is in the dom, otherwise refuse update
<<<<<<< HEAD
            List<IpAddress> oldIPs = domainsManager.getDomain(namespaceId, dom).allIPs();
=======
            List<IpAddress> oldIPs = domain.allIPs();
>>>>>>> 1c9290c3
            Collection diff = CollectionUtils.subtract(newIPs, oldIPs);
            if (diff.size() != 0) {
                throw new IllegalArgumentException("these IPs are not present: " + Arrays.toString(diff.toArray())
                    + ", if you want to add them, remove updateOnly flag");
            }
        }

<<<<<<< HEAD
        String key = UtilsAndCommons.getIPListStoreKey(domainsManager.getDomain(namespaceId, dom));
=======
        String key = UtilsAndCommons.getIPListStoreKey(domain);
>>>>>>> 1c9290c3

        Datum datum = RaftCore.getDatum(key);

        if (datum == null) {
            try {
                domainsManager.getDom2LockMap().get(UtilsAndCommons.assembleFullServiceName(namespaceId, dom)).lock();
                datum = RaftCore.getDatum(key);
                if (datum == null) {
                    datum = new Datum();
                    datum.key = key;
                    RaftCore.addDatum(datum);
                }
            } finally {
                domainsManager.getDom2LockMap().get(UtilsAndCommons.assembleFullServiceName(namespaceId, dom)).unlock();
            }
        }

        long timestamp = RaftCore.getDatum(key).timestamp.get();

        if (RaftCore.isLeader()) {
            try {
<<<<<<< HEAD
                domainsManager.getDom2LockMap().get(UtilsAndCommons.assembleFullServiceName(namespaceId, dom)).lock();
=======

                RaftCore.OPERATE_LOCK.lock();

>>>>>>> 1c9290c3
                proxyParams.put("clientIP", NetUtils.localServer());
                proxyParams.put("notify", "true");
                proxyParams.put("term", String.valueOf(RaftCore.getPeerSet().local().term));
                proxyParams.put("timestamp", String.valueOf(timestamp));

                onAddIP4Dom(MockHttpRequest.buildRequest2(proxyParams));

<<<<<<< HEAD
                    UtilsAndCommons.RAFT_PUBLISH_EXECUTOR.execute(new Runnable() {
                        @Override
                        public void run() {

                            String server = peer.ip;

                            if (!server.contains(UtilsAndCommons.CLUSTER_CONF_IP_SPLITER)) {
                                server = server + UtilsAndCommons.CLUSTER_CONF_IP_SPLITER + RunningConfig.getServerPort();
                            }

                            String url = "http://" + server
                                + RunningConfig.getContextPath() + UtilsAndCommons.NACOS_NAMING_CONTEXT + "/api/onAddIP4Dom";

                            try {
                                HttpClient.asyncHttpPost(url, null, proxyParams, new AsyncCompletionHandler() {
                                    @Override
                                    public Integer onCompleted(Response response) throws Exception {
                                        if (response.getStatusCode() != HttpURLConnection.HTTP_OK) {
                                            Loggers.SRV_LOG.warn("failed to add ip for dom: " + dom
                                                + ",ipList = " + ipList + ",code: " + response.getStatusCode()
                                                + ", caused " + response.getResponseBody() + ", server: " + peer.ip);
                                            return 1;
                                        }
                                        return 0;
                                    }
                                });
                            } catch (Exception e) {
                                Loggers.SRV_LOG.error("[ADD-IP] failed when publish to peer. " + url, e);
                            }
                        }
                    });
                }

                Loggers.EVT_LOG.info("dom: {} {POS} {IP-ADD} new: {} operatorIP: {}",
                    dom, Arrays.toString(ipList.toArray()), WebUtils.optional(request, "clientIP", "unknown"));

            } finally {
                domainsManager.getDom2LockMap().get(UtilsAndCommons.assembleFullServiceName(namespaceId, dom)).unlock();
=======
                if (domain.getEnableHealthCheck() && !domain.getEnableClientBeat()) {
                    syncOnAddIP4Dom(dom, ipList, proxyParams, WebUtils.optional(request, "clientIP", "unknown"));
                } else {
                    asyncOnAddIP4Dom(dom, ipList, proxyParams, WebUtils.optional(request, "clientIP", "unknown"));
                }
            } finally {
                RaftCore.OPERATE_LOCK.unlock();
>>>>>>> 1c9290c3
            }

        }

        return "ok";
    }

    private void syncOnUpdateIP4Dom(String dom, List<String> ipList, Map<String, String> proxyParams, String clientIP, String action) throws InterruptedException {

        String key = UtilsAndCommons.getIPListStoreKey(domainsManager.getDomain(dom));

        final CountDownLatch countDownLatch = new CountDownLatch(RaftCore.getPeerSet().majorityCount());
        updateIpPublish(dom, ipList, proxyParams, clientIP, countDownLatch, action);
        if (!countDownLatch.await(UtilsAndCommons.MAX_PUBLISH_WAIT_TIME_MILLIS, TimeUnit.MILLISECONDS)) {
            Loggers.RAFT.info("data publish failed, key=" + key, ",notify timeout.");
            throw new IllegalArgumentException("data publish failed, key=" + key);
        }
    }

    private void syncOnAddIP4Dom(String dom, List<String> ipList, Map<String, String> proxyParams, String clientIP) throws InterruptedException {
        syncOnUpdateIP4Dom(dom, ipList, proxyParams, clientIP, UtilsAndCommons.UPDATE_INSTANCE_ACTION_ADD);
    }

    private void asyncOnAddIP4Dom(String dom, List<String> ipList, Map<String, String> proxyParams, String clientIP) {
        updateIpPublish(dom, ipList, proxyParams, clientIP, null, UtilsAndCommons.UPDATE_INSTANCE_ACTION_ADD);
    }

    private void syncOnRemvIP4Dom(String dom, List<String> ipList, Map<String, String> proxyParams, String clientIP) throws InterruptedException {
        syncOnUpdateIP4Dom(dom, ipList, proxyParams, clientIP, UtilsAndCommons.UPDATE_INSTANCE_ACTION_REMOVE);
    }

    private void asyncOnRemvIP4Dom(String dom, List<String> ipList, Map<String, String> proxyParams, String clientIP) {
        updateIpPublish(dom, ipList, proxyParams, clientIP, null, UtilsAndCommons.UPDATE_INSTANCE_ACTION_REMOVE);
    }

    private void updateIpPublish(String dom, List<String> ipList, Map<String, String> proxyParams, String clientIP, CountDownLatch countDownLatch, String action) {

        for (final String peer : RaftCore.getPeerSet().allServersWithoutMySelf()) {

            UtilsAndCommons.RAFT_PUBLISH_EXECUTOR.execute(new Runnable() {
                @Override
                public void run() {

                    String server = peer;

                    if (!server.contains(UtilsAndCommons.CLUSTER_CONF_IP_SPLITER)) {
                        server = server + UtilsAndCommons.CLUSTER_CONF_IP_SPLITER + RunningConfig.getServerPort();
                    }

                    String api = action.equals("remove") ? "onRemvIP4Dom" : "onAddIP4Dom";

                    String url = "http://" + server
                        + RunningConfig.getContextPath() + UtilsAndCommons.NACOS_NAMING_CONTEXT + "/api/" + api;

                    try {
                        HttpClient.asyncHttpPost(url, null, proxyParams, new AsyncCompletionHandler() {
                            @Override
                            public Integer onCompleted(Response response) throws Exception {
                                if (response.getStatusCode() != HttpURLConnection.HTTP_OK) {
                                    Loggers.SRV_LOG.warn("failed to add ip for dom: " + dom
                                        + ",ipList = " + ipList + ",code: " + response.getStatusCode()
                                        + ", caused " + response.getResponseBody() + ", server: " + peer);
                                    return 1;
                                }
                                if (countDownLatch != null) {
                                    countDownLatch.countDown();
                                }
                                return 0;
                            }
                        });
                    } catch (Exception e) {
                        Loggers.SRV_LOG.error(action + "-IP", "failed when publish to peer." + url, e);
                    }
                }
            });
        }
    }

    @NeedAuth
    @RequestMapping("/addIP4Dom")
    public String addIP4Dom(HttpServletRequest request) throws Exception {
        return doAddIP4Dom(request);
    }

    public JSONObject doSrvIPXT(String namespaceId, String dom, String agent, String clusters, String clientIP, int udpPort,
                                String env, boolean isCheck, String app, String tid, boolean healthyOnly) throws Exception {

        JSONObject result = new JSONObject();
        VirtualClusterDomain domObj = (VirtualClusterDomain) domainsManager.getDomain(namespaceId, dom);

        if (domObj == null) {
            throw new NacosException(NacosException.NOT_FOUND, "dom not found: " + dom);
        }

        checkIfDisabled(domObj);

        long cacheMillis = Switch.getCacheMillis(dom);

        // now try to enable the push
        try {
            if (udpPort > 0 && PushService.canEnablePush(agent)) {
<<<<<<< HEAD
                PushService.addClient(namespaceId, dom,
=======
                PushService.addClient(dom,
>>>>>>> 1c9290c3
                    clusters,
                    agent,
                    new InetSocketAddress(clientIP, udpPort),
                    pushDataSource,
<<<<<<< HEAD
                    tid,
=======
                    tenant,
>>>>>>> 1c9290c3
                    app);
                cacheMillis = Switch.getPushCacheMillis(dom);
            }
        } catch (Exception e) {
            Loggers.SRV_LOG.error("[NACOS-API] failed to added push client", e);
            cacheMillis = Switch.getCacheMillis(dom);
        }

        List<IpAddress> srvedIPs;

        srvedIPs = domObj.srvIPs(clientIP, Arrays.asList(StringUtils.split(clusters, ",")));

        // filter ips using selector:
        if (domObj.getSelector() != null && StringUtils.isNotBlank(clientIP)) {
            srvedIPs = domObj.getSelector().select(clientIP, srvedIPs);
        }

        if (CollectionUtils.isEmpty(srvedIPs)) {
            String msg = "no ip to serve for dom: " + dom;

            Loggers.SRV_LOG.debug(msg);
        }

        Map<Boolean, List<IpAddress>> ipMap = new HashMap<>(2);
        ipMap.put(Boolean.TRUE, new ArrayList<IpAddress>());
        ipMap.put(Boolean.FALSE, new ArrayList<IpAddress>());

        for (IpAddress ip : srvedIPs) {
            ipMap.get(ip.isValid()).add(ip);
        }

        if (isCheck) {
            result.put("reachProtectThreshold", false);
        }

        double threshold = domObj.getProtectThreshold();

        if ((float) ipMap.get(Boolean.TRUE).size() / srvedIPs.size() <= threshold) {

<<<<<<< HEAD
            Loggers.SRV_LOG.warn("protect threshold reached, return all ips, dom: {}", dom);
=======
            Loggers.SRV_LOG.warn("protect threshold reached, return all ips, " +
                "dom: " + dom);
>>>>>>> 1c9290c3
            if (isCheck) {
                result.put("reachProtectThreshold", true);
            }

            ipMap.get(Boolean.TRUE).addAll(ipMap.get(Boolean.FALSE));
            ipMap.get(Boolean.FALSE).clear();
        }

        if (isCheck) {
            result.put("protectThreshold", domObj.getProtectThreshold());
            result.put("reachLocalSiteCallThreshold", false);

            return new JSONObject();
        }

        JSONArray hosts = new JSONArray();

        for (Map.Entry<Boolean, List<IpAddress>> entry : ipMap.entrySet()) {
            List<IpAddress> ips = entry.getValue();

            if (healthyOnly && !entry.getKey()) {
                continue;
            }

            for (IpAddress ip : ips) {
                JSONObject ipObj = new JSONObject();

                ipObj.put("ip", ip.getIp());
                ipObj.put("port", ip.getPort());
                ipObj.put("valid", entry.getKey());
                ipObj.put("marked", ip.isMarked());
                ipObj.put("instanceId", ip.getInstanceId());
                ipObj.put("metadata", ip.getMetadata());
                ipObj.put("enabled", ip.isEnabled());
                ipObj.put("weight", ip.getWeight());
                ipObj.put("clusterName", ip.getClusterName());
                ipObj.put("serviceName", ip.getServiceName());
                hosts.add(ipObj);

            }
        }

        result.put("hosts", hosts);

        result.put("dom", dom);
        result.put("cacheMillis", cacheMillis);
        result.put("lastRefTime", System.currentTimeMillis());
        result.put("checksum", domObj.getChecksum() + System.currentTimeMillis());
        result.put("useSpecifiedURL", false);
        result.put("clusters", clusters);
        result.put("env", env);
        result.put("metadata", domObj.getMetadata());
        return result;
    }

<<<<<<< HEAD
    @RequestMapping("/srvIPXT")
    @ResponseBody
    public JSONObject srvIPXT(HttpServletRequest request) throws Exception {

        if (DistroMapper.getLocalhostIP().equals(UtilsAndCommons.LOCAL_HOST_IP)) {
            throw new Exception("invalid localhost ip: " + DistroMapper.getLocalhostIP());
        }

        String namespaceId = WebUtils.optional(request, Constants.REQUEST_PARAM_NAMESPACE_ID,
            UtilsAndCommons.getDefaultNamespaceId());

        String dom = WebUtils.required(request, "dom");
        String agent = request.getHeader("Client-Version");
        String clusters = WebUtils.optional(request, "clusters", StringUtils.EMPTY);
        String clientIP = WebUtils.optional(request, "clientIP", StringUtils.EMPTY);
        Integer udpPort = Integer.parseInt(WebUtils.optional(request, "udpPort", "0"));
        String env = WebUtils.optional(request, "env", StringUtils.EMPTY);
        boolean isCheck = Boolean.parseBoolean(WebUtils.optional(request, "isCheck", "false"));

        String app = WebUtils.optional(request, "app", StringUtils.EMPTY);

        String tenant = WebUtils.optional(request, "tid", StringUtils.EMPTY);

        boolean healthyOnly = Boolean.parseBoolean(WebUtils.optional(request, "healthyOnly", "false"));

        return doSrvIPXT(namespaceId, dom, agent, clusters, clientIP, udpPort, env, isCheck, app, tenant, healthyOnly);

=======
    @RequestMapping("/onRemvIP4Dom")
    public void onRemvIP4Dom(HttpServletRequest request) throws Exception {
        if (Switch.getDisableAddIP()) {
            throw new AccessControlException("Deleting IP for dom is forbidden now.");
        }

        String clientIP = WebUtils.required(request, "clientIP");
        long term = Long.parseLong(WebUtils.required(request, "term"));

        if (!RaftCore.isLeader(clientIP)) {
            Loggers.RAFT.warn("peer(" + JSON.toJSONString(clientIP) + ") tried to publish " +
                "data but wasn't leader, leader: " + JSON.toJSONString(RaftCore.getLeader()));
            throw new IllegalStateException("peer(" + clientIP + ") tried to publish " +
                "data but wasn't leader");
        }

        if (term < RaftCore.getPeerSet().local().term.get()) {
            Loggers.RAFT.warn("out of date publish, pub-term: "
                + JSON.toJSONString(clientIP) + ", cur-term: " + JSON.toJSONString(RaftCore.getPeerSet().local()));
            throw new IllegalStateException("out of date publish, pub-term:"
                + term + ", cur-term: " + RaftCore.getPeerSet().local().term);
        }

        RaftCore.getPeerSet().local().resetLeaderDue();

        final String dom = WebUtils.required(request, "dom");
        if (domainsManager.getDomain(dom) == null) {
            throw new IllegalStateException("dom doesn't exist: " + dom);
        }

        List<IpAddress> removedIPs = getIpAddresses(request);

        if (CollectionUtils.isEmpty(removedIPs)) {
            throw new IllegalArgumentException("Empty ip list");
        }

        domainsManager.easyRemvIP4Dom(dom, removedIPs, term);
>>>>>>> 1c9290c3
    }

    @NeedAuth
    @RequestMapping("/remvIP4Dom")
    public String remvIP4Dom(HttpServletRequest request) throws Exception {

        String namespaceId = WebUtils.optional(request, Constants.REQUEST_PARAM_NAMESPACE_ID,
            UtilsAndCommons.getDefaultNamespaceId());
        String dom = WebUtils.required(request, "dom");
        String ipListString = WebUtils.required(request, "ipList");

<<<<<<< HEAD
        if (Loggers.DEBUG_LOG.isDebugEnabled()) {
            Loggers.DEBUG_LOG.debug("[REMOVE-IP] full arguments: serviceName:" + dom + ", iplist:" + ipListString);
        }
        List<IpAddress> newIPs = new ArrayList<>();
        List<String> ipList = new ArrayList<>();
        if (Boolean.parseBoolean(WebUtils.optional(request, SwitchEntry.PARAM_JSON, Boolean.FALSE.toString()))) {
            newIPs = JSON.parseObject(ipListString, new TypeReference<List<IpAddress>>() {
            });
        } else {
            ipList = Arrays.asList(ipListString.split(","));
=======
        Map<String, String> proxyParams = new HashMap<>(16);
        for (Map.Entry<String, String[]> entry : request.getParameterMap().entrySet()) {
            proxyParams.put(entry.getKey(), entry.getValue()[0]);
        }

        if (Loggers.DEBUG_LOG.isDebugEnabled()) {
            Loggers.DEBUG_LOG.debug("[REMOVE-IP] full arguments: params:" + proxyParams);
>>>>>>> 1c9290c3
        }

        List<String> ipList = new ArrayList<>();

        List<IpAddress> ipObjList = new ArrayList<>(ipList.size());
        if (Boolean.parseBoolean(WebUtils.optional(request, SwitchEntry.PARAM_JSON, Boolean.FALSE.toString()))) {
            ipList = Arrays.asList(ipListString);
            ipObjList = JSON.parseObject(ipListString, new TypeReference<List<IpAddress>>() {
            });
        } else {
            ipList = Arrays.asList(ipListString.split(","));
            for (String ip : ipList) {
                ipObjList.add(IpAddress.fromJSON(ip));
            }
        }

<<<<<<< HEAD
        VirtualClusterDomain domain = (VirtualClusterDomain) domainsManager.getDomain(namespaceId, dom);
        if (domain == null) {
            throw new IllegalStateException("[" + namespaceId + "] service " + dom + " not found!");
        }

        domainsManager.easyRemvIP4Dom(namespaceId, dom, ipObjList);

        Loggers.EVT_LOG.info("dom: {} {POS} {IP-REMV} dead: {}operator: {}",
            dom, Arrays.toString(ipList.toArray()), WebUtils.optional(request, "clientIP", "unknown"));
=======
        if (!RaftCore.isLeader()) {
            Loggers.RAFT.info("I'm not leader, will proxy to leader.");
            if (RaftCore.getLeader() == null) {
                throw new IllegalArgumentException("no leader now.");
            }

            RaftPeer leader = RaftCore.getLeader();

            String server = leader.ip;
            if (!server.contains(UtilsAndCommons.CLUSTER_CONF_IP_SPLITER)) {
                server = server + UtilsAndCommons.CLUSTER_CONF_IP_SPLITER + RunningConfig.getServerPort();
            }

            String url = "http://" + server
                + RunningConfig.getContextPath() + UtilsAndCommons.NACOS_NAMING_CONTEXT + "/api/remvIP4Dom";
            HttpClient.HttpResult result1 = HttpClient.httpPost(url, null, proxyParams);

            if (result1.code != HttpURLConnection.HTTP_OK) {
                Loggers.SRV_LOG.warn("failed to remove ip for dom, caused " + result1.content);
                throw new IllegalArgumentException("failed to remove ip for dom, caused " + result1.content);
            }

            return "ok";
        }

        VirtualClusterDomain domain = (VirtualClusterDomain) domainsManager.getDomain(dom);

        if (domain == null) {
            throw new IllegalStateException("dom doesn't exist: " + dom);
        }

        if (CollectionUtils.isEmpty(ipObjList)) {
            throw new IllegalArgumentException("Empty ip list");
        }

        String key = UtilsAndCommons.getIPListStoreKey(domainsManager.getDomain(dom));

        long timestamp = 1;
        if (RaftCore.getDatum(key) != null) {
            timestamp = RaftCore.getDatum(key).timestamp.get();
        }

        if (RaftCore.isLeader()) {

            try {

                RaftCore.OPERATE_LOCK.lock();

                proxyParams.put("clientIP", NetUtils.localServer());
                proxyParams.put("notify", "true");
                proxyParams.put("term", String.valueOf(RaftCore.getPeerSet().local().term));
                proxyParams.put("timestamp", String.valueOf(timestamp));

                onRemvIP4Dom(MockHttpRequest.buildRequest2(proxyParams));

                if (domain.getEnableHealthCheck() && !domain.getEnableClientBeat()) {
                    syncOnRemvIP4Dom(dom, ipList, proxyParams, WebUtils.optional(request, "clientIP", "unknown"));
                } else {
                    asyncOnRemvIP4Dom(dom, ipList, proxyParams, WebUtils.optional(request, "clientIP", "unknown"));
                }
            } finally {
                RaftCore.OPERATE_LOCK.unlock();
            }

            Loggers.EVT_LOG.info("{" + dom + "} {POS} {IP-REMV}" + " new: "
                + ipListString + " operatorIP: "
                + WebUtils.optional(request, "clientIP", "unknown"));
        }
>>>>>>> 1c9290c3

        return "ok";
    }

    @RequestMapping("/pushState")
    public JSONObject pushState(HttpServletRequest request) {

        JSONObject result = new JSONObject();

        boolean detail = Boolean.parseBoolean(WebUtils.optional(request, "detail", "false"));
        boolean reset = Boolean.parseBoolean(WebUtils.optional(request, "reset", "false"));

        List<PushService.Receiver.AckEntry> failedPushes = PushService.getFailedPushes();
        int failedPushCount = PushService.getFailedPushCount();
        result.put("succeed", PushService.getTotalPush() - failedPushCount);
        result.put("total", PushService.getTotalPush());

        if (PushService.getTotalPush() > 0) {
            result.put("ratio", ((float) PushService.getTotalPush() - failedPushCount) / PushService.getTotalPush());
        } else {
            result.put("ratio", 0);
        }

        JSONArray dataArray = new JSONArray();
        if (detail) {
            for (PushService.Receiver.AckEntry entry : failedPushes) {
                try {
                    dataArray.add(new String(entry.origin.getData(), "UTF-8"));
                } catch (UnsupportedEncodingException e) {
                    dataArray.add("[encoding failure]");
                }
            }
            result.put("data", dataArray);
        }

        if (reset) {
            PushService.resetPushState();
        }

        result.put("reset", reset);

        return result;
    }


    ReentrantLock lock = new ReentrantLock();

    @NeedAuth
    @RequestMapping("/updateSwitch")
    public String updateSwitch(HttpServletRequest request) throws Exception {
        Boolean debug = Boolean.parseBoolean(WebUtils.optional(request, "debug", "false"));

        if (!RaftCore.isLeader() && !debug) {
            Map<String, String> tmpParams = new HashMap<>(16);
            for (Map.Entry<String, String[]> entry : request.getParameterMap().entrySet()) {
                tmpParams.put(entry.getKey(), entry.getValue()[0]);
            }

            RaftProxy.proxyGET(UtilsAndCommons.NACOS_NAMING_CONTEXT + "/api/updateSwitch", tmpParams);
            return "ok";
        }

        try {
            lock.lock();
            String entry = WebUtils.required(request, "entry");

            Datum datum = RaftCore.getDatum(UtilsAndCommons.DOMAINS_DATA_ID + ".00-00---000-VIPSRV_SWITCH_DOMAIN-000---00-00");
            SwitchDomain switchDomain = null;

            if (datum != null) {
                switchDomain = JSON.parseObject(datum.value, SwitchDomain.class);
            } else {
                Loggers.SRV_LOG.warn("datum: {}.00-00---000-VIPSRV_SWITCH_DOMAIN-000---00-00 is null", UtilsAndCommons.DOMAINS_DATA_ID);
            }

            if (SwitchEntry.BATCH.equals(entry)) {
                //batch update
                SwitchDomain dom = JSON.parseObject(WebUtils.required(request, "json"), SwitchDomain.class);
                dom.setEnableStandalone(Switch.isEnableStandalone());
                if (dom.httpHealthParams.getMin() < SwitchDomain.HttpHealthParams.MIN_MIN
                    || dom.tcpHealthParams.getMin() < SwitchDomain.HttpHealthParams.MIN_MIN) {

                    throw new IllegalArgumentException("min check time for http or tcp is too small(<500)");
                }

                if (dom.httpHealthParams.getMax() < SwitchDomain.HttpHealthParams.MIN_MAX
                    || dom.tcpHealthParams.getMax() < SwitchDomain.HttpHealthParams.MIN_MAX) {

                    throw new IllegalArgumentException("max check time for http or tcp is too small(<3000)");
                }

                if (dom.httpHealthParams.getFactor() < 0
                    || dom.httpHealthParams.getFactor() > 1
                    || dom.tcpHealthParams.getFactor() < 0
                    || dom.tcpHealthParams.getFactor() > 1) {

                    throw new IllegalArgumentException("malformed factor");
                }

                Switch.setDom(dom);
                if (!debug) {
                    Switch.save();
                }

                return "ok";
            }

            if (switchDomain != null) {
                Switch.setDom(switchDomain);
            }

            if (entry.equals(SwitchEntry.DISTRO_THRESHOLD)) {
                Float threshold = Float.parseFloat(WebUtils.required(request, "distroThreshold"));

                if (threshold <= 0) {
                    throw new IllegalArgumentException("distroThreshold can not be zero or negative: " + threshold);
                }

                Switch.setDistroThreshold(threshold);

                if (!debug) {
                    Switch.save();
                }
                return "ok";
            }


            if (entry.equals(SwitchEntry.ENABLE_ALL_DOM_NAME_CACHE)) {
                Boolean enable = Boolean.parseBoolean(WebUtils.required(request, "enableAllDomNameCache"));
                Switch.setAllDomNameCache(enable);

                if (!debug) {
                    Switch.save();
                }

                return "ok";
            }

            if (entry.equals(SwitchEntry.INCREMENTAL_LIST)) {
                String action = WebUtils.required(request, "action");
                List<String> doms = Arrays.asList(WebUtils.required(request, "incrementalList").split(","));

                if (action.equals(SwitchEntry.ACTION_UPDATE)) {
                    Switch.getIncrementalList().addAll(doms);
                } else if (action.equals(SwitchEntry.ACTION_DELETE)) {
                    Switch.getIncrementalList().removeAll(doms);
                } else {
                    throw new IllegalArgumentException("action is not allowed: " + action);
                }

                if (!debug) {
                    Switch.save();
                }

                return "ok";
            }

            if (entry.equals(SwitchEntry.HEALTH_CHECK_WHITLE_LIST)) {
                String action = WebUtils.required(request, "action");
                List<String> whiteList = Arrays.asList(WebUtils.required(request, "healthCheckWhiteList").split(","));

                if (action.equals(SwitchEntry.ACTION_UPDATE)) {
                    Switch.getHealthCheckWhiteList().addAll(whiteList);
                    if (!debug) {
                        Switch.save();
                    }

                    return "ok";
                }

                if (action.equals(SwitchEntry.ACTION_DELETE)) {
                    Switch.getHealthCheckWhiteList().removeAll(whiteList);
                    if (!debug) {
                        Switch.save();
                    }
                    return "ok";
                }
            }

            if (entry.equals(SwitchEntry.CLIENT_BEAT_INTERVAL)) {
                long clientBeatInterval = Long.parseLong(WebUtils.required(request, "clientBeatInterval"));
                Switch.setClientBeatInterval(clientBeatInterval);

                if (!debug) {
                    Switch.save();
                }
                return "ok";
            }

            if (entry.equals(SwitchEntry.PUSH_VERSION)) {
                String type = WebUtils.required(request, "type");
                String version = WebUtils.required(request, "version");

                if (!version.matches(UtilsAndCommons.VERSION_STRING_SYNTAX)) {
                    throw new IllegalArgumentException("illegal version, must match: " + UtilsAndCommons.VERSION_STRING_SYNTAX);
                }

                if (StringUtils.equals(SwitchEntry.CLIENT_JAVA, type)) {
                    Switch.setPushJavaVersion(version);
                } else if (StringUtils.equals(SwitchEntry.CLIENT_PYTHON, type)) {
                    Switch.setPushPythonVersion(version);
                } else if (StringUtils.equals(SwitchEntry.CLIENT_C, type)) {
                    Switch.setPushCVersion(version);
                } else if (StringUtils.equals(SwitchEntry.CLIENT_GO, type)) {
                    Switch.setPushGoVersion(version);
                } else {
                    throw new IllegalArgumentException("unsupported client type: " + type);
                }

                if (!debug) {
                    Switch.save();
                }
                return "ok";
            }

            if (entry.equals(SwitchEntry.TRAFFIC_SCHEDULING_VERSION)) {
                String type = WebUtils.required(request, "type");
                String version = WebUtils.required(request, "version");

                if (!version.matches(UtilsAndCommons.VERSION_STRING_SYNTAX)) {
                    throw new IllegalArgumentException("illegal version, must match: " + UtilsAndCommons.VERSION_STRING_SYNTAX);
                }

                if (StringUtils.equals(SwitchEntry.CLIENT_JAVA, type)) {
                    Switch.setTrafficSchedulingJavaVersion(version);
                } else if (StringUtils.equals(SwitchEntry.CLIENT_PYTHON, type)) {
                    Switch.setTrafficSchedulingPythonVersion(version);
                } else if (StringUtils.equals(SwitchEntry.CLIENT_C, type)) {
                    Switch.setTrafficSchedulingCVersion(version);
                } else if (StringUtils.equals(SwitchEntry.CLIENT_TENGINE, type)) {
                    Switch.setTrafficSchedulingTengineVersion(version);
                } else {
                    throw new IllegalArgumentException("unsupported client type: " + type);
                }

                if (!debug) {
                    Switch.save();
                }
                return "ok";
            }

            if (entry.equals(SwitchEntry.PUSH_CACHE_MILLIS)) {
                String dom = WebUtils.optional(request, "dom", StringUtils.EMPTY);
                Long cacheMillis = Long.parseLong(WebUtils.required(request, "millis"));

                if (cacheMillis < SwitchEntry.MIN_PUSH_CACHE_TIME_MIILIS) {
                    throw new IllegalArgumentException("min cache time for http or tcp is too small(<10000)");
                }

                Switch.setPushCacheMillis(dom, cacheMillis);
                if (!debug) {
                    Switch.save();
                }
                return "ok";
            }

            // extremely careful while modifying this, cause it will affect all clients without pushing enabled
            if (entry.equals(SwitchEntry.DEFAULT_CACHE_MILLIS)) {
                String dom = WebUtils.optional(request, "dom", StringUtils.EMPTY);
                Long cacheMillis = Long.parseLong(WebUtils.required(request, "millis"));

                if (cacheMillis < SwitchEntry.MIN_CACHE_TIME_MIILIS) {
                    throw new IllegalArgumentException("min default cache time  is too small(<1000)");
                }

                Switch.setCacheMillis(dom, cacheMillis);
                if (!debug) {
                    Switch.save();
                }
                return "ok";
            }

            if (entry.equals(SwitchEntry.MASTERS)) {
                List<String> masters = Arrays.asList(WebUtils.required(request, "names").split(","));

                Switch.setMasters(masters);
                if (!debug) {
                    Switch.save();
                }
                return "ok";
            }

            if (entry.equals(SwitchEntry.DISTRO)) {
                boolean enabled = Boolean.parseBoolean(WebUtils.required(request, "enabled"));

                Switch.setDistroEnabled(enabled);
                if (!debug) {
                    Switch.save();
                }
                return "ok";
            }

            if (entry.equals(SwitchEntry.CHECK)) {
                boolean enabled = Boolean.parseBoolean(WebUtils.required(request, "enabled"));

                Switch.setHeathCheckEnabled(enabled);
                if (!debug) {
                    Switch.save();
                }
                return "ok";
            }

            if (entry.equals(SwitchEntry.DEFAULT_HEALTH_CHECK_MODE)) {
                String defaultHealthCheckMode = WebUtils.required(request, "mode");

                Switch.setDefaultHealthCheckMode(defaultHealthCheckMode);
                if (!debug) {
                    Switch.save();
                }
                return "ok";
            }

            if (entry.equals(SwitchEntry.DOM_STATUS_SYNC_PERIOD)) {
                Long millis = Long.parseLong(WebUtils.required(request, "millis"));

                if (millis < SwitchEntry.MIN_DOM_SYNC_TIME_MIILIS) {
                    throw new IllegalArgumentException("domStatusSynchronizationPeriodMillis is too small(<5000)");
                }

                Switch.setDomStatusSynchronizationPeriodMillis(millis);
                if (!debug) {
                    Switch.save();
                }
                return "ok";
            }

            if (entry.equals(SwitchEntry.SERVER_STATUS_SYNC_PERIOD)) {
                Long millis = Long.parseLong(WebUtils.required(request, "millis"));

                if (millis < SwitchEntry.MIN_SERVER_SYNC_TIME_MIILIS) {
                    throw new IllegalArgumentException("serverStatusSynchronizationPeriodMillis is too small(<15000)");
                }

                Switch.setServerStatusSynchronizationPeriodMillis(millis);
                if (!debug) {
                    Switch.save();
                }
                return "ok";
            }

            if (entry.equals(SwitchEntry.HEALTH_CHECK_TIMES)) {
                Integer times = Integer.parseInt(WebUtils.required(request, "times"));

                Switch.setCheckTimes(times);
                if (!debug) {
                    Switch.save();
                }
                return "ok";
            }

            if (entry.equals(SwitchEntry.DISABLE_ADD_IP)) {
                boolean disableAddIP = Boolean.parseBoolean(WebUtils.required(request, "disableAddIP"));

                Switch.setDisableAddIP(disableAddIP);
                if (!debug) {
                    Switch.save();
                }
                return "ok";
            }

            if (entry.equals(SwitchEntry.ENABLE_CACHE)) {
                boolean enableCache = Boolean.parseBoolean(WebUtils.required(request, "enableCache"));

                Switch.setEnableCache(enableCache);
                if (!debug) {
                    Switch.save();
                }
                return "ok";
            }

            if (entry.equals(SwitchEntry.SEND_BEAT_ONLY)) {
                boolean sendBeatOnly = Boolean.parseBoolean(WebUtils.required(request, "sendBeatOnly"));

                Switch.setSendBeatOnly(sendBeatOnly);
                if (!debug) {
                    Switch.save();
                }
                return "ok";
            }

            if (entry.equals(SwitchEntry.LIMITED_URL_MAP)) {
                Map<String, Integer> limitedUrlMap = new HashMap<>(16);
                String limitedUrls = WebUtils.required(request, "limitedUrls");

                if (!StringUtils.isEmpty(limitedUrls)) {
                    String[] entries = limitedUrls.split(",");
                    for (int i = 0; i < entries.length; i++) {
                        String[] parts = entries[i].split(":");
                        if (parts.length < 2) {
                            throw new IllegalArgumentException("invalid input for limited urls");
                        }

                        String limitedUrl = parts[0];
                        if (StringUtils.isEmpty(limitedUrl)) {
                            throw new IllegalArgumentException("url can not be empty, url: " + limitedUrl);
                        }

                        int statusCode = Integer.parseInt(parts[1]);
                        if (statusCode <= 0) {
                            throw new IllegalArgumentException("illegal normal status code: " + statusCode);
                        }

                        limitedUrlMap.put(limitedUrl, statusCode);

                    }

                    Switch.setLimitedUrlMap(limitedUrlMap);
                    if (!debug) {
                        Switch.save();
                    }
                    return "ok";
                }
            }

            if (entry.equals(SwitchEntry.ENABLE_STANDALONE)) {
                String enable = WebUtils.required(request, "enableStandalone");

                if (!StringUtils.isNotEmpty(enable)) {
                    Switch.setEnableStandalone(Boolean.parseBoolean(enable));
                }

                if (!debug) {
                    Switch.save();
                }

                return "ok";
            }


            throw new IllegalArgumentException("update entry not found: " + entry);
        } finally {
            lock.unlock();
        }


    }

    public void checkIfDisabled(VirtualClusterDomain domObj) throws Exception {
        if (!domObj.getEnabled()) {
            throw new Exception("domain is disabled now.");
        }
    }

    @RequestMapping("/switches")
    public JSONObject switches(HttpServletRequest request) {
        return JSON.parseObject(Switch.getDom().toJSON());
    }

    @RequestMapping("/getVersion")
    public JSONObject getVersion(HttpServletRequest request) throws IOException {

        JSONObject result = new JSONObject();
        InputStream is = ApiCommands.class.getClassLoader().getResourceAsStream("application.properties");
        Properties properties = new Properties();
        properties.load(is);

        try (InputStreamReader releaseNode =
                 new InputStreamReader(ApiCommands.class.getClassLoader().getResourceAsStream("changelog.properties"), "UTF-8")) {

            Properties properties1 = new Properties();
            properties1.load(releaseNode);

            result.put("server version", properties.getProperty("version"));
            result.put("change log", properties1.getProperty(properties.getProperty("version")));
        }
        return result;
    }

    @RequestMapping("/getAllChangeLog")
    public JSONObject getAllChangeLog(HttpServletRequest request) throws Exception {

        JSONObject result = new JSONObject();
        try (InputStreamReader releaseNode =
                 new InputStreamReader(ApiCommands.class.getClassLoader().getResourceAsStream("changelog.properties"), "UTF-8")) {

            Properties properties1 = new Properties();
            properties1.load(releaseNode);

            for (String name : properties1.stringPropertyNames()) {
                result.put(name, properties1.getProperty(name));
            }
        }

        return result;
    }

    @RequestMapping("/allDomNames")
    public JSONObject allDomNames(HttpServletRequest request) throws Exception {

        boolean responsibleOnly = Boolean.parseBoolean(WebUtils.optional(request, "responsibleOnly", "false"));

        Map<String, Set<String>> doms = new HashMap<>(16);

        Map<String, Set<String>> domMap = domainsManager.getAllDomNames();

        for (String namespaceId : domMap.keySet()) {
            doms.put(namespaceId, new HashSet<>());
            for (String dom : domMap.get(namespaceId)) {
                if (DistroMapper.responsible(dom) || !responsibleOnly) {
                    doms.get(namespaceId).add(dom);
                }
            }
        }

        JSONObject result = new JSONObject();

        result.put("doms", doms);
        result.put("count", doms.size());

        return result;
    }

    @RequestMapping("/searchDom")
    public JSONObject searchDom(HttpServletRequest request) {

        JSONObject result = new JSONObject();
        String namespaceId = WebUtils.optional(request, Constants.REQUEST_PARAM_NAMESPACE_ID,
            UtilsAndCommons.getDefaultNamespaceId());
        String expr = WebUtils.required(request, "expr");

        List<Domain> doms
<<<<<<< HEAD
            = domainsManager.searchDomains(namespaceId, ".*" + expr + ".*");
=======
            = domainsManager.searchDomains(".*" + expr + ".*");
>>>>>>> 1c9290c3

        if (CollectionUtils.isEmpty(doms)) {
            result.put("doms", Collections.emptyList());
            return result;
        }

        JSONArray domArray = new JSONArray();
        for (Domain dom : doms) {
            domArray.add(dom.getName());
        }

        result.put("doms", domArray);

        return result;
    }


    private Cluster getClusterFromJson(String json) {
        JSONObject object = JSON.parseObject(json);
        String type = object.getJSONObject("healthChecker").getString("type");
        AbstractHealthChecker abstractHealthCheckConfig;

        if (type.equals(HealthCheckType.HTTP.name())) {
            abstractHealthCheckConfig = JSON.parseObject(object.getString("healthChecker"), AbstractHealthChecker.Http.class);
        } else if (type.equals(HealthCheckType.TCP.name())) {
            abstractHealthCheckConfig = JSON.parseObject(object.getString("healthChecker"), AbstractHealthChecker.Tcp.class);
        } else if (type.equals(HealthCheckType.MYSQL.name())) {
            abstractHealthCheckConfig = JSON.parseObject(object.getString("healthChecker"), AbstractHealthChecker.Mysql.class);
        } else {
            throw new IllegalArgumentException("can not prase cluster from json: " + json);
        }

        Cluster cluster = JSON.parseObject(json, Cluster.class);

        cluster.setHealthChecker(abstractHealthCheckConfig);
        return cluster;
    }

    public String doAddCluster4Dom(HttpServletRequest request) throws Exception {

        String namespaceId = WebUtils.optional(request, Constants.REQUEST_PARAM_NAMESPACE_ID,
            UtilsAndCommons.getDefaultNamespaceId());
        String dom = WebUtils.required(request, Constants.REQUEST_PARAM_SERVICE_NAME);
        String json = WebUtils.optional(request, "clusterJson", StringUtils.EMPTY);

        VirtualClusterDomain domObj = (VirtualClusterDomain) domainsManager.getDomain(namespaceId, dom);

        if (domObj == null) {
            throw new IllegalArgumentException("dom not found: " + dom);
        }

        Cluster cluster = new Cluster();

        if (!StringUtils.isEmpty(json)) {
            try {
                cluster = getClusterFromJson(json);

            } catch (Exception e) {
                Loggers.SRV_LOG.warn("[ADD-CLUSTER] failed to parse json, try old format.");
            }
        } else {
            String cktype = WebUtils.optional(request, "cktype", "TCP");
            String clusterName = WebUtils.optional(request, "clusterName", UtilsAndCommons.DEFAULT_CLUSTER_NAME);
            String ipPort4Check = WebUtils.optional(request, "ipPort4Check", "true");
            String path = WebUtils.optional(request, "path", StringUtils.EMPTY);
            String headers = WebUtils.optional(request, "headers", StringUtils.EMPTY);
            String nodegroup = WebUtils.optional(request, "nodegroup", StringUtils.EMPTY);
            String expectedResponseCode = WebUtils.optional(request, "expectedResponseCode", "200");
            int defIPPort = NumberUtils.toInt(WebUtils.optional(request, "defIPPort", "-1"));
            int defCkport = NumberUtils.toInt(WebUtils.optional(request, "defCkport", "80"));
            String siteGroup = WebUtils.optional(request, "siteGroup", StringUtils.EMPTY);
            String submask = WebUtils.optional(request, "submask", StringUtils.EMPTY);
            String clusterMetadataJson = WebUtils.optional(request, "clusterMetadata", StringUtils.EMPTY);
            cluster.setName(clusterName);

            cluster.setLegacySyncConfig(nodegroup);

            cluster.setUseIPPort4Check(Boolean.parseBoolean(ipPort4Check));
            cluster.setDefIPPort(defIPPort);
            cluster.setDefCkport(defCkport);

            if (StringUtils.isNotEmpty(clusterMetadataJson)) {
                cluster.setMetadata(JSON.parseObject(clusterMetadataJson, new TypeReference<Map<String, String>>() {
                }));
            }

            if (StringUtils.equals(cktype, HealthCheckType.HTTP.name())) {
                AbstractHealthChecker.Http config = new AbstractHealthChecker.Http();
                config.setType(cktype);
                config.setPath(path);
                config.setHeaders(headers);
                config.setExpectedResponseCode(Integer.parseInt(expectedResponseCode));
                cluster.setHealthChecker(config);
            } else if (StringUtils.equals(cktype, HealthCheckType.TCP.name())) {
                AbstractHealthChecker.Tcp config = new AbstractHealthChecker.Tcp();
                config.setType(cktype);
                cluster.setHealthChecker(config);
            } else if (StringUtils.equals(cktype, HealthCheckType.MYSQL.name())) {
                AbstractHealthChecker.Mysql config = new AbstractHealthChecker.Mysql();
                String cmd = WebUtils.required(request, "cmd");
                String pwd = WebUtils.required(request, "pwd");
                String user = WebUtils.required(request, "user");

                config.setType(cktype);
                config.setCmd(cmd);
                config.setPwd(pwd);
                config.setUser(user);
                cluster.setHealthChecker(config);
            }
            cluster.setSitegroup(siteGroup);

            if (!StringUtils.isEmpty(submask)) {
                cluster.setSubmask(submask);
            }
        }
        cluster.setDom(domObj);
        cluster.init();

        if (domObj.getClusterMap().containsKey(cluster.getName())) {
            domObj.getClusterMap().get(cluster.getName()).update(cluster);
        } else {
            domObj.getClusterMap().put(cluster.getName(), cluster);
        }

        domObj.setLastModifiedMillis(System.currentTimeMillis());
        domObj.recalculateChecksum();
        domObj.valid();

        domainsManager.easyAddOrReplaceDom(domObj);

        return "ok";
    }

    @NeedAuth
    @RequestMapping("/addCluster4Dom")
    public String addCluster4Dom(HttpServletRequest request) throws Exception {
        return doAddCluster4Dom(request);
    }


    @RequestMapping("/distroStatus")
    public JSONObject distroStatus(HttpServletRequest request) {

        JSONObject result = new JSONObject();
        String action = WebUtils.optional(request, "action", "view");

        if (StringUtils.equals(SwitchEntry.ACTION_VIEW, action)) {
            result.put("status", DistroMapper.getDistroConfig());
            return result;
        }

        if (StringUtils.equals(SwitchEntry.ACTION_CLEAN, action)) {
            DistroMapper.clean();
            return result;
        }

        return result;
    }

    @RequestMapping("/metrics")
    public JSONObject metrics(HttpServletRequest request) {

        JSONObject result = new JSONObject();

        int domCount = domainsManager.getDomCount();
        int ipCount = domainsManager.getInstanceCount();

        int responsibleDomCount = domainsManager.getResponsibleDomCount();
        int responsibleIPCount = domainsManager.getResponsibleIPCount();

        result.put("domCount", domCount);
        result.put("ipCount", ipCount);
        result.put("responsibleDomCount", responsibleDomCount);
        result.put("responsibleIPCount", responsibleIPCount);
        result.put("cpu", SystemUtils.getCPU());
        result.put("load", SystemUtils.getLoad());
        result.put("mem", SystemUtils.getMem());
        result.put("notifyTask", RaftCore.notifier.getTaskSize());

        return result;
    }

    @RequestMapping("/updateClusterConf")
    public JSONObject updateClusterConf(HttpServletRequest request) throws IOException {

        JSONObject result = new JSONObject();

        String ipSpliter = ",";

        String ips = WebUtils.optional(request, "ips", "");
        String action = WebUtils.required(request, "action");

        if (SwitchEntry.ACTION_ADD.equals(action)) {

            List<String> oldList = readClusterConf();
            StringBuilder sb = new StringBuilder();
            for (String ip : oldList) {
                sb.append(ip).append("\r\n");
            }
            for (String ip : ips.split(ipSpliter)) {
                sb.append(ip).append("\r\n");
            }

            Loggers.SRV_LOG.info("[UPDATE-CLUSTER] new ips: {}", sb.toString());
            writeClusterConf(sb.toString());
            return result;
        }

        if (SwitchEntry.ACTION_REPLACE.equals(action)) {

            StringBuilder sb = new StringBuilder();
            for (String ip : ips.split(ipSpliter)) {
                sb.append(ip).append("\r\n");
            }
            Loggers.SRV_LOG.info("[UPDATE-CLUSTER] new ips: {}", sb.toString());
            writeClusterConf(sb.toString());
            return result;
        }

        if (SwitchEntry.ACTION_DELETE.equals(action)) {

            Set<String> removeIps = new HashSet<>();
            for (String ip : ips.split(ipSpliter)) {
                removeIps.add(ip);
            }

            List<String> oldList = readClusterConf();

            Iterator<String> iterator = oldList.iterator();

            while (iterator.hasNext()) {

                String ip = iterator.next();
                if (removeIps.contains(ip)) {
                    iterator.remove();
                }
            }

            StringBuilder sb = new StringBuilder();
            for (String ip : oldList) {
                sb.append(ip).append("\r\n");
            }

            writeClusterConf(sb.toString());

            return result;
        }

        if (SwitchEntry.ACTION_VIEW.equals(action)) {

            List<String> oldList = readClusterConf();
            result.put("list", oldList);

            return result;
        }

        throw new InvalidParameterException("action is not qualified, action: " + action);

    }

    @RequestMapping("/serverStatus")
    public String serverStatus(HttpServletRequest request) {
        String serverStatus = WebUtils.required(request, "serverStatus");
        DistroMapper.onReceiveServerStatus(serverStatus);

        return "ok";
    }

    @RequestMapping("/reCalculateCheckSum4Dom")
    public JSONObject reCalculateCheckSum4Dom(HttpServletRequest request) {

        String namespaceId = WebUtils.optional(request, Constants.REQUEST_PARAM_NAMESPACE_ID,
            UtilsAndCommons.getDefaultNamespaceId());
        String dom = WebUtils.required(request, "dom");
        VirtualClusterDomain virtualClusterDomain = (VirtualClusterDomain) domainsManager.getDomain(namespaceId, dom);

        if (virtualClusterDomain == null) {
            throw new IllegalArgumentException("dom not found");
        }

        virtualClusterDomain.recalculateChecksum();

        JSONObject result = new JSONObject();

        result.put("checksum", virtualClusterDomain.getChecksum());

        return result;
    }

    @RequestMapping("/getResponsibleServer4Dom")
    public JSONObject getResponsibleServer4Dom(HttpServletRequest request) {
        String namespaceId = WebUtils.optional(request, Constants.REQUEST_PARAM_NAMESPACE_ID,
            UtilsAndCommons.getDefaultNamespaceId());
        String dom = WebUtils.required(request, "dom");
        VirtualClusterDomain virtualClusterDomain = (VirtualClusterDomain) domainsManager.getDomain(namespaceId, dom);

        if (virtualClusterDomain == null) {
            throw new IllegalArgumentException("dom not found");
        }

        JSONObject result = new JSONObject();

        result.put("responsibleServer", DistroMapper.mapSrv(dom));

        return result;
    }

    @RequestMapping("/getHealthyServerList")
    public JSONObject getHealthyServerList(HttpServletRequest request) {

        JSONObject result = new JSONObject();
        result.put("healthyList", DistroMapper.getHealthyList());

        return result;
    }

    @RequestMapping("/responsible")
    public JSONObject responsible(HttpServletRequest request) {
        String namespaceId = WebUtils.optional(request, Constants.REQUEST_PARAM_NAMESPACE_ID,
            UtilsAndCommons.getDefaultNamespaceId());
        String dom = WebUtils.required(request, "dom");
        VirtualClusterDomain virtualClusterDomain = (VirtualClusterDomain) domainsManager.getDomain(namespaceId, dom);

        if (virtualClusterDomain == null) {
            throw new IllegalArgumentException("dom not found");
        }

        JSONObject result = new JSONObject();

        result.put("responsible", DistroMapper.responsible(dom));

        return result;
    }

    @RequestMapping("/domStatus")
    public String domStatus(HttpServletRequest request) {
        //format: dom1@@checksum@@@dom2@@checksum
        String domsStatusString = WebUtils.required(request, "domsStatus");
        String serverIP = WebUtils.optional(request, "clientIP", "");

        if (!NamingProxy.getServers().contains(serverIP)) {
            throw new IllegalArgumentException("ip: " + serverIP + " is not in serverlist");
        }

        try {
            DomainsManager.DomainChecksum checksums = JSON.parseObject(domsStatusString, DomainsManager.DomainChecksum.class);
            if (checksums == null) {
                Loggers.SRV_LOG.warn("[DOMAIN-STATUS] receive malformed data: null");
                return "fail";
            }

            for (Map.Entry<String, String> entry : checksums.domName2Checksum.entrySet()) {
                if (entry == null || StringUtils.isEmpty(entry.getKey()) || StringUtils.isEmpty(entry.getValue())) {
                    continue;
                }
                String dom = entry.getKey();
                String checksum = entry.getValue();
                Domain domain = domainsManager.getDomain(checksums.namespaceId, dom);

                if (domain == null) {
                    continue;
                }

                domain.recalculateChecksum();

                if (!checksum.equals(domain.getChecksum())) {
                    if (Loggers.SRV_LOG.isDebugEnabled()) {
                        Loggers.SRV_LOG.debug("checksum of {} is not consistent, remote: {}, checksum: {}, local: {}",
                            dom, serverIP, checksum, domain.getChecksum());
                    }
                    domainsManager.addUpdatedDom2Queue(checksums.namespaceId, dom, serverIP, checksum);
                }
            }
        } catch (Exception e) {
            Loggers.SRV_LOG.warn("[DOMAIN-STATUS] receive malformed data: " + domsStatusString, e);
        }

        return "ok";
    }

    @RequestMapping("/containerNotify")
    public String containerNotify(HttpServletRequest request) {

        String type = WebUtils.required(request, "type");
        String domain = WebUtils.required(request, "domain");
        String ip = WebUtils.required(request, "ip");
        String port = WebUtils.required(request, "port");
        String state = WebUtils.optional(request, "state", StringUtils.EMPTY);

<<<<<<< HEAD
        Loggers.SRV_LOG.info("[CONTAINER_NOTFY] received notify event, type: {}, domain: {}, ip: {}, port: {}, state: {}",
            type, domain, ip, port, state);
=======
        Loggers.SRV_LOG.info("[CONTAINER_NOTFY] received notify event, type:" + type + ", domain:" + domain +
            ", ip:" + ip + ", port:" + port + ", state:" + state);
>>>>>>> 1c9290c3

        return "ok";
    }

    private JSONObject toPacket(Domain dom) {

        JSONObject pac = new JSONObject();

        VirtualClusterDomain vDom = (VirtualClusterDomain) dom;

        pac.put("name", vDom.getName());

        List<IpAddress> ips = vDom.allIPs();
        int invalidIPCount = 0;
        int ipCount = 0;
        for (IpAddress ip : ips) {
            if (!ip.isValid()) {
                invalidIPCount++;
            }

            ipCount++;
        }

        pac.put("ipCount", ipCount);
        pac.put("invalidIPCount", invalidIPCount);

        pac.put("owners", vDom.getOwners());
        pac.put("token", vDom.getToken());
        pac.put("checkServer", DistroMapper.mapSrvName(vDom.getName()));

        pac.put("protectThreshold", vDom.getProtectThreshold());
        pac.put("checksum", vDom.getChecksum());
        pac.put("useSpecifiedURL", vDom.isUseSpecifiedURL());
        pac.put("enableClientBeat", vDom.getEnableClientBeat());

        Date date = new Date(vDom.getLastModifiedMillis());
        pac.put("lastModifiedTime", new SimpleDateFormat("yyyy-MM-dd HH:mm:ss").format(date));
        pac.put("resetWeight", vDom.getResetWeight());
        pac.put("enableHealthCheck", vDom.getEnableHealthCheck());
        pac.put("enable", vDom.getEnabled());

        int totalCkRTMillis = 0;
        int validCkRTCount = 0;

        JSONArray clusters = new JSONArray();

        for (Map.Entry<String, Cluster> entry : vDom.getClusterMap().entrySet()) {
            Cluster cluster = entry.getValue();

            JSONObject clusterPac = new JSONObject();
            clusterPac.put("name", cluster.getName());
            clusterPac.put("healthChecker", cluster.getHealthChecker());
            clusterPac.put("defCkport", cluster.getDefCkport());
            clusterPac.put("defIPPort", cluster.getDefIPPort());
            clusterPac.put("useIPPort4Check", cluster.isUseIPPort4Check());
            clusterPac.put("submask", cluster.getSubmask());
            clusterPac.put("sitegroup", cluster.getSitegroup());
            clusterPac.put("metadatas", cluster.getMetadata());

            if (cluster.getHealthCheckTask() != null) {
                clusterPac.put("ckRTMillis", cluster.getHealthCheckTask().getCheckRTNormalized());

                // if there is no IP, the check rt doesn't make sense
                if (cluster.allIPs().size() > 0) {
                    totalCkRTMillis += cluster.getHealthCheckTask().getCheckRTNormalized();
                    validCkRTCount++;
                }
            }

            clusters.add(clusterPac);
        }

        pac.put("clusters", clusters);

        if (totalCkRTMillis > 0) {
            pac.put("avgCkRTMillis", totalCkRTMillis / validCkRTCount);
        } else {
            pac.put("avgCkRTMillis", 0);
        }

        return pac;
    }

    private List<IpAddress> getIpAddresses(HttpServletRequest request) {
        String ipListString = WebUtils.required(request, "ipList");
        final List<String> ipList;
        List<IpAddress> newIPs = new ArrayList<>();

        if (Boolean.parseBoolean(WebUtils.optional(request, SwitchEntry.PARAM_JSON, Boolean.FALSE.toString()))) {
            newIPs = JSON.parseObject(ipListString, new TypeReference<List<IpAddress>>() {
            });
        } else {
            ipList = Arrays.asList(ipListString.split(","));
            for (String ip : ipList) {
                IpAddress ipAddr = IpAddress.fromJSON(ip);
                if (ipAddr == null) {
                    throw new IllegalArgumentException("malformed ip ->" + ip);
                }

                newIPs.add(ipAddr);
            }
        }

        return newIPs;
    }

    public void setDomainsManager(DomainsManager domainsManager) {
        this.domainsManager = domainsManager;
    }

}<|MERGE_RESOLUTION|>--- conflicted
+++ resolved
@@ -148,11 +148,7 @@
         String dom = WebUtils.required(request, "dom");
 
         VirtualClusterDomain domObj
-<<<<<<< HEAD
             = (VirtualClusterDomain) domainsManager.getDomain(namespaceId, dom);
-=======
-            = (VirtualClusterDomain) domainsManager.getDomain(dom);
->>>>>>> 1c9290c3
         if (domObj == null) {
             throw new IllegalArgumentException("request dom doesn't exist");
         }
@@ -302,13 +298,9 @@
             clusterName = UtilsAndCommons.DEFAULT_CLUSTER_NAME;
         }
 
-<<<<<<< HEAD
         if (Loggers.DEBUG_LOG.isDebugEnabled()) {
             Loggers.DEBUG_LOG.debug("[CLIENT-BEAT] full arguments: beat: {}, serviceName: {}", clientBeat, dom);
         }
-=======
-        Loggers.DEBUG_LOG.debug("[CLIENT-BEAT] full arguments: beat: " + clientBeat + ", serviceName:" + dom + ", client:" + request.getRemoteAddr());
->>>>>>> 1c9290c3
 
         VirtualClusterDomain virtualClusterDomain = (VirtualClusterDomain) domainsManager.getDomain(namespaceId, dom);
         Map<String, String[]> stringMap = new HashMap<>(16);
@@ -788,11 +780,7 @@
     @RequestMapping("/hello")
     public JSONObject hello(HttpServletRequest request) {
         JSONObject result = new JSONObject();
-<<<<<<< HEAD
         result.put("msg", "Hello! I am Nacos-Naming and healthy! total services: raft " + domainsManager.getDomCount()
-=======
-        result.put("msg", "Hello! I am Nacos-Naming and healthy! total services: raft " + domainsManager.getRaftDomMap().size()
->>>>>>> 1c9290c3
             + ", local port:" + RunningConfig.getServerPort());
         return result;
     }
@@ -857,25 +845,15 @@
         long term = Long.parseLong(WebUtils.required(request, "term"));
 
         if (!RaftCore.isLeader(clientIP)) {
-<<<<<<< HEAD
             Loggers.RAFT.warn("peer {} tried to publish data but wasn't leader, leader: {}",
                 JSON.toJSONString(clientIP), JSON.toJSONString(RaftCore.getLeader()));
-=======
-            Loggers.RAFT.warn("peer(" + JSON.toJSONString(clientIP) + ") tried to publish " +
-                "data but wasn't leader, leader: " + JSON.toJSONString(RaftCore.getLeader()));
->>>>>>> 1c9290c3
             throw new IllegalStateException("peer(" + clientIP + ") tried to publish " +
                 "data but wasn't leader");
         }
 
         if (term < RaftCore.getPeerSet().local().term.get()) {
-<<<<<<< HEAD
             Loggers.RAFT.warn("out of date publish, pub-term: {}, cur-term: {}",
                 JSON.toJSONString(clientIP), JSON.toJSONString(RaftCore.getPeerSet().local()));
-=======
-            Loggers.RAFT.warn("out of date publish, pub-term: "
-                + JSON.toJSONString(clientIP) + ", cur-term: " + JSON.toJSONString(RaftCore.getPeerSet().local()));
->>>>>>> 1c9290c3
             throw new IllegalStateException("out of date publish, pub-term:"
                 + term + ", cur-term: " + RaftCore.getPeerSet().local().term.get());
         }
@@ -919,11 +897,7 @@
                     + ", if you want to add them, remove updateOnly flag");
             }
         }
-<<<<<<< HEAD
         domainsManager.easyAddIP4Dom(namespaceId, dom, newIPs, timestamp, term);
-=======
-        domainsManager.easyAddIP4Dom(dom, newIPs, term);
->>>>>>> 1c9290c3
 
         return "ok";
     }
@@ -944,11 +918,7 @@
         }
 
         if (Loggers.DEBUG_LOG.isDebugEnabled()) {
-<<<<<<< HEAD
             Loggers.DEBUG_LOG.debug("[ADD-IP] full arguments: {}", proxyParams);
-=======
-            Loggers.DEBUG_LOG.debug("[ADD-IP] full arguments:" + proxyParams + ", client:" + request.getRemoteAddr());
->>>>>>> 1c9290c3
         }
 
         String ipListString = WebUtils.required(request, "ipList");
@@ -993,14 +963,7 @@
         }
 
         final String dom = WebUtils.required(request, "dom");
-<<<<<<< HEAD
         if (domainsManager.getDomain(namespaceId, dom) == null) {
-=======
-
-        VirtualClusterDomain domain = (VirtualClusterDomain) domainsManager.getDomain(dom);
-
-        if (domain == null) {
->>>>>>> 1c9290c3
             throw new IllegalStateException("dom doesn't exist: " + dom);
         }
 
@@ -1012,11 +975,7 @@
 
         if (updateOnly) {
             //make sure every IP is in the dom, otherwise refuse update
-<<<<<<< HEAD
             List<IpAddress> oldIPs = domainsManager.getDomain(namespaceId, dom).allIPs();
-=======
-            List<IpAddress> oldIPs = domain.allIPs();
->>>>>>> 1c9290c3
             Collection diff = CollectionUtils.subtract(newIPs, oldIPs);
             if (diff.size() != 0) {
                 throw new IllegalArgumentException("these IPs are not present: " + Arrays.toString(diff.toArray())
@@ -1024,14 +983,9 @@
             }
         }
 
-<<<<<<< HEAD
         String key = UtilsAndCommons.getIPListStoreKey(domainsManager.getDomain(namespaceId, dom));
-=======
-        String key = UtilsAndCommons.getIPListStoreKey(domain);
->>>>>>> 1c9290c3
 
         Datum datum = RaftCore.getDatum(key);
-
         if (datum == null) {
             try {
                 domainsManager.getDom2LockMap().get(UtilsAndCommons.assembleFullServiceName(namespaceId, dom)).lock();
@@ -1050,13 +1004,7 @@
 
         if (RaftCore.isLeader()) {
             try {
-<<<<<<< HEAD
-                domainsManager.getDom2LockMap().get(UtilsAndCommons.assembleFullServiceName(namespaceId, dom)).lock();
-=======
-
                 RaftCore.OPERATE_LOCK.lock();
-
->>>>>>> 1c9290c3
                 proxyParams.put("clientIP", NetUtils.localServer());
                 proxyParams.put("notify", "true");
                 proxyParams.put("term", String.valueOf(RaftCore.getPeerSet().local().term));
@@ -1064,46 +1012,6 @@
 
                 onAddIP4Dom(MockHttpRequest.buildRequest2(proxyParams));
 
-<<<<<<< HEAD
-                    UtilsAndCommons.RAFT_PUBLISH_EXECUTOR.execute(new Runnable() {
-                        @Override
-                        public void run() {
-
-                            String server = peer.ip;
-
-                            if (!server.contains(UtilsAndCommons.CLUSTER_CONF_IP_SPLITER)) {
-                                server = server + UtilsAndCommons.CLUSTER_CONF_IP_SPLITER + RunningConfig.getServerPort();
-                            }
-
-                            String url = "http://" + server
-                                + RunningConfig.getContextPath() + UtilsAndCommons.NACOS_NAMING_CONTEXT + "/api/onAddIP4Dom";
-
-                            try {
-                                HttpClient.asyncHttpPost(url, null, proxyParams, new AsyncCompletionHandler() {
-                                    @Override
-                                    public Integer onCompleted(Response response) throws Exception {
-                                        if (response.getStatusCode() != HttpURLConnection.HTTP_OK) {
-                                            Loggers.SRV_LOG.warn("failed to add ip for dom: " + dom
-                                                + ",ipList = " + ipList + ",code: " + response.getStatusCode()
-                                                + ", caused " + response.getResponseBody() + ", server: " + peer.ip);
-                                            return 1;
-                                        }
-                                        return 0;
-                                    }
-                                });
-                            } catch (Exception e) {
-                                Loggers.SRV_LOG.error("[ADD-IP] failed when publish to peer. " + url, e);
-                            }
-                        }
-                    });
-                }
-
-                Loggers.EVT_LOG.info("dom: {} {POS} {IP-ADD} new: {} operatorIP: {}",
-                    dom, Arrays.toString(ipList.toArray()), WebUtils.optional(request, "clientIP", "unknown"));
-
-            } finally {
-                domainsManager.getDom2LockMap().get(UtilsAndCommons.assembleFullServiceName(namespaceId, dom)).unlock();
-=======
                 if (domain.getEnableHealthCheck() && !domain.getEnableClientBeat()) {
                     syncOnAddIP4Dom(dom, ipList, proxyParams, WebUtils.optional(request, "clientIP", "unknown"));
                 } else {
@@ -1111,7 +1019,6 @@
                 }
             } finally {
                 RaftCore.OPERATE_LOCK.unlock();
->>>>>>> 1c9290c3
             }
 
         }
@@ -1213,20 +1120,12 @@
         // now try to enable the push
         try {
             if (udpPort > 0 && PushService.canEnablePush(agent)) {
-<<<<<<< HEAD
                 PushService.addClient(namespaceId, dom,
-=======
-                PushService.addClient(dom,
->>>>>>> 1c9290c3
                     clusters,
                     agent,
                     new InetSocketAddress(clientIP, udpPort),
                     pushDataSource,
-<<<<<<< HEAD
                     tid,
-=======
-                    tenant,
->>>>>>> 1c9290c3
                     app);
                 cacheMillis = Switch.getPushCacheMillis(dom);
             }
@@ -1266,12 +1165,7 @@
 
         if ((float) ipMap.get(Boolean.TRUE).size() / srvedIPs.size() <= threshold) {
 
-<<<<<<< HEAD
             Loggers.SRV_LOG.warn("protect threshold reached, return all ips, dom: {}", dom);
-=======
-            Loggers.SRV_LOG.warn("protect threshold reached, return all ips, " +
-                "dom: " + dom);
->>>>>>> 1c9290c3
             if (isCheck) {
                 result.put("reachProtectThreshold", true);
             }
@@ -1327,7 +1221,45 @@
         return result;
     }
 
-<<<<<<< HEAD
+    @RequestMapping("/onRemvIP4Dom")
+    public void onRemvIP4Dom(HttpServletRequest request) throws Exception {
+        if (Switch.getDisableAddIP()) {
+            throw new AccessControlException("Deleting IP for dom is forbidden now.");
+        }
+
+        String clientIP = WebUtils.required(request, "clientIP");
+        long term = Long.parseLong(WebUtils.required(request, "term"));
+
+        if (!RaftCore.isLeader(clientIP)) {
+            Loggers.RAFT.warn("peer(" + JSON.toJSONString(clientIP) + ") tried to publish " +
+                "data but wasn't leader, leader: " + JSON.toJSONString(RaftCore.getLeader()));
+            throw new IllegalStateException("peer(" + clientIP + ") tried to publish " +
+                "data but wasn't leader");
+        }
+
+        if (term < RaftCore.getPeerSet().local().term.get()) {
+            Loggers.RAFT.warn("out of date publish, pub-term: "
+                + JSON.toJSONString(clientIP) + ", cur-term: " + JSON.toJSONString(RaftCore.getPeerSet().local()));
+            throw new IllegalStateException("out of date publish, pub-term:"
+                + term + ", cur-term: " + RaftCore.getPeerSet().local().term);
+        }
+
+        RaftCore.getPeerSet().local().resetLeaderDue();
+
+        final String dom = WebUtils.required(request, "dom");
+        if (domainsManager.getDomain(dom) == null) {
+            throw new IllegalStateException("dom doesn't exist: " + dom);
+        }
+
+        List<IpAddress> removedIPs = getIpAddresses(request);
+
+        if (CollectionUtils.isEmpty(removedIPs)) {
+            throw new IllegalArgumentException("Empty ip list");
+        }
+
+        domainsManager.easyRemvIP4Dom(dom, removedIPs, term);
+    }
+
     @RequestMapping("/srvIPXT")
     @ResponseBody
     public JSONObject srvIPXT(HttpServletRequest request) throws Exception {
@@ -1355,45 +1287,6 @@
 
         return doSrvIPXT(namespaceId, dom, agent, clusters, clientIP, udpPort, env, isCheck, app, tenant, healthyOnly);
 
-=======
-    @RequestMapping("/onRemvIP4Dom")
-    public void onRemvIP4Dom(HttpServletRequest request) throws Exception {
-        if (Switch.getDisableAddIP()) {
-            throw new AccessControlException("Deleting IP for dom is forbidden now.");
-        }
-
-        String clientIP = WebUtils.required(request, "clientIP");
-        long term = Long.parseLong(WebUtils.required(request, "term"));
-
-        if (!RaftCore.isLeader(clientIP)) {
-            Loggers.RAFT.warn("peer(" + JSON.toJSONString(clientIP) + ") tried to publish " +
-                "data but wasn't leader, leader: " + JSON.toJSONString(RaftCore.getLeader()));
-            throw new IllegalStateException("peer(" + clientIP + ") tried to publish " +
-                "data but wasn't leader");
-        }
-
-        if (term < RaftCore.getPeerSet().local().term.get()) {
-            Loggers.RAFT.warn("out of date publish, pub-term: "
-                + JSON.toJSONString(clientIP) + ", cur-term: " + JSON.toJSONString(RaftCore.getPeerSet().local()));
-            throw new IllegalStateException("out of date publish, pub-term:"
-                + term + ", cur-term: " + RaftCore.getPeerSet().local().term);
-        }
-
-        RaftCore.getPeerSet().local().resetLeaderDue();
-
-        final String dom = WebUtils.required(request, "dom");
-        if (domainsManager.getDomain(dom) == null) {
-            throw new IllegalStateException("dom doesn't exist: " + dom);
-        }
-
-        List<IpAddress> removedIPs = getIpAddresses(request);
-
-        if (CollectionUtils.isEmpty(removedIPs)) {
-            throw new IllegalArgumentException("Empty ip list");
-        }
-
-        domainsManager.easyRemvIP4Dom(dom, removedIPs, term);
->>>>>>> 1c9290c3
     }
 
     @NeedAuth
@@ -1405,18 +1298,10 @@
         String dom = WebUtils.required(request, "dom");
         String ipListString = WebUtils.required(request, "ipList");
 
-<<<<<<< HEAD
         if (Loggers.DEBUG_LOG.isDebugEnabled()) {
             Loggers.DEBUG_LOG.debug("[REMOVE-IP] full arguments: serviceName:" + dom + ", iplist:" + ipListString);
         }
         List<IpAddress> newIPs = new ArrayList<>();
-        List<String> ipList = new ArrayList<>();
-        if (Boolean.parseBoolean(WebUtils.optional(request, SwitchEntry.PARAM_JSON, Boolean.FALSE.toString()))) {
-            newIPs = JSON.parseObject(ipListString, new TypeReference<List<IpAddress>>() {
-            });
-        } else {
-            ipList = Arrays.asList(ipListString.split(","));
-=======
         Map<String, String> proxyParams = new HashMap<>(16);
         for (Map.Entry<String, String[]> entry : request.getParameterMap().entrySet()) {
             proxyParams.put(entry.getKey(), entry.getValue()[0]);
@@ -1424,7 +1309,6 @@
 
         if (Loggers.DEBUG_LOG.isDebugEnabled()) {
             Loggers.DEBUG_LOG.debug("[REMOVE-IP] full arguments: params:" + proxyParams);
->>>>>>> 1c9290c3
         }
 
         List<String> ipList = new ArrayList<>();
@@ -1441,17 +1325,6 @@
             }
         }
 
-<<<<<<< HEAD
-        VirtualClusterDomain domain = (VirtualClusterDomain) domainsManager.getDomain(namespaceId, dom);
-        if (domain == null) {
-            throw new IllegalStateException("[" + namespaceId + "] service " + dom + " not found!");
-        }
-
-        domainsManager.easyRemvIP4Dom(namespaceId, dom, ipObjList);
-
-        Loggers.EVT_LOG.info("dom: {} {POS} {IP-REMV} dead: {}operator: {}",
-            dom, Arrays.toString(ipList.toArray()), WebUtils.optional(request, "clientIP", "unknown"));
-=======
         if (!RaftCore.isLeader()) {
             Loggers.RAFT.info("I'm not leader, will proxy to leader.");
             if (RaftCore.getLeader() == null) {
@@ -1520,7 +1393,6 @@
                 + ipListString + " operatorIP: "
                 + WebUtils.optional(request, "clientIP", "unknown"));
         }
->>>>>>> 1c9290c3
 
         return "ok";
     }
@@ -2042,11 +1914,7 @@
         String expr = WebUtils.required(request, "expr");
 
         List<Domain> doms
-<<<<<<< HEAD
             = domainsManager.searchDomains(namespaceId, ".*" + expr + ".*");
-=======
-            = domainsManager.searchDomains(".*" + expr + ".*");
->>>>>>> 1c9290c3
 
         if (CollectionUtils.isEmpty(doms)) {
             result.put("doms", Collections.emptyList());
@@ -2436,13 +2304,8 @@
         String port = WebUtils.required(request, "port");
         String state = WebUtils.optional(request, "state", StringUtils.EMPTY);
 
-<<<<<<< HEAD
         Loggers.SRV_LOG.info("[CONTAINER_NOTFY] received notify event, type: {}, domain: {}, ip: {}, port: {}, state: {}",
             type, domain, ip, port, state);
-=======
-        Loggers.SRV_LOG.info("[CONTAINER_NOTFY] received notify event, type:" + type + ", domain:" + domain +
-            ", ip:" + ip + ", port:" + port + ", state:" + state);
->>>>>>> 1c9290c3
 
         return "ok";
     }
